--- conflicted
+++ resolved
@@ -134,13 +134,8 @@
     cc.scatter(
         model="SW_1", variable="Wind speed", observation="F16_wind", skill_table=True
     )
-<<<<<<< HEAD
-    cc.scatter(model="SW_1", variable="Wind_speed", show_density=True,bins=19)
-    cc.scatter(model="SW_1", variable="Wind_speed", show_density=True,bins=21)
-=======
     cc.scatter(model="SW_1", variable="Wind speed", show_density=True, bins=19)
     cc.scatter(model="SW_1", variable="Wind speed", show_density=True, bins=21)
->>>>>>> b96568c2
     assert True
     plt.close("all")
 
