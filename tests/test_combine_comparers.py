import pandas as pd
import pytest

import modelskill as ms


@pytest.fixture
def mrmike():
    fn = "tests/testdata/SW/HKZN_local_2017_DutchCoast.dfsu"
    return ms.model_result(fn, name="SW_1", item=0)


@pytest.fixture
def mrmike2():
    fn = "tests/testdata/SW/HKZN_local_2017_DutchCoast_v2.dfsu"
    return ms.model_result(fn, name="SW_2", item=0)


@pytest.fixture
def mr2days():
    fn = "tests/testdata/SW/CMEMS_DutchCoast_*.nc"
    return ms.model_result(fn, name="CMEMS", item="VHM0")


@pytest.fixture
def mr28():
    fn = "tests/testdata/SW/CMEMS_DutchCoast_2017-10-28.nc"
    return ms.model_result(fn, name="CMEMS", item="VHM0")


@pytest.fixture
def mr29():
    fn = "tests/testdata/SW/CMEMS_DutchCoast_2017-10-29.nc"
    return ms.model_result(fn, name="CMEMS", item="VHM0")


@pytest.fixture
def o123():
    fn = "tests/testdata/SW/HKNA_Hm0.dfs0"
    o1 = ms.PointObservation(fn, item=0, x=4.2420, y=52.6887, name="HKNA")

    fn = "tests/testdata/SW/eur_Hm0.dfs0"
    o2 = ms.PointObservation(fn, item=0, x=3.2760, y=51.9990, name="EPL")

    fn = "tests/testdata/SW/Alti_c2_Dutch.dfs0"
    o3 = ms.TrackObservation(fn, item=3, name="c2")

    return o1, o2, o3


def test_merge(o123, mrmike, mrmike2):
    cc1 = ms.match(o123, mrmike)
    cc2 = ms.match(o123, mrmike2)

    cc12 = ms.match(o123, [mrmike, mrmike2])

    assert len(cc1.mod_names) == 1
    assert len(cc12.mod_names) == 2
    assert cc1.mod_names[0] == cc12.mod_names[0]
    assert cc2.mod_names[0] == cc12.mod_names[-1]
    assert cc2.end_time == cc12.end_time

    cc12b = cc1.merge(cc2)
    assert all([len(c.mod_names) == 2 for c in cc12b])
    assert cc12b.score() == cc12.score()
    assert cc12b.n_points == cc12.n_points

    # deprecated
    with pytest.warns(FutureWarning, match="deprecated"):
        cc12c = cc1 + cc2
        assert cc12c.score() == cc12.score()
        assert cc12c.n_points == cc12.n_points


def test_merge_models_different_time(o123, mrmike, mr2days):
    cc1 = ms.match(o123, mrmike)
    cc2 = ms.match(o123, mr2days)

    # note the time coverage is different for the two models
    cc12 = ms.match(o123, [mrmike, mr2days])

    assert len(cc1.mod_names) == 1
    assert len(cc12.mod_names) == 2
    assert cc1.mod_names[0] == cc12.mod_names[0]
    assert cc2.mod_names[0] == cc12.mod_names[-1]
    assert cc2.end_time == cc12.end_time

    cc12b = cc1.merge(cc2)
    assert cc12b.score() == cc12.score()
    assert cc12b.n_points == cc12.n_points


def test_merge_same_model(o123, mrmike):
    cc1 = ms.match(o123, mrmike)
    cc2 = ms.match(o123, mrmike)

    # if we add the same model multiple times it has no effect
    cc12 = cc1.merge(cc2)
    assert cc12.n_points == cc1.n_points
    assert cc12[0].data.time.to_index().is_unique
<<<<<<< HEAD
    assert cc1.score() == cc12.score()
=======
    assert cc1.score() == cc12.score()


def test_concat_time_overlap(o123, mrmike):
    cc1 = ms.match(o123, mrmike)

    # if there they don't cover the same period...
    o1 = o123[0].copy()
    # o1.data = o1.data["2017-10-26":"2017-10-27"]
    o1.data = o1.data.sel(time=slice("2017-10-26", "2017-10-27"))

    o2 = o123[1].copy()
    o2.data = o2.data.sel(time=slice("2017-10-26", "2017-10-27"))

    o3 = o123[2].copy()
    o3.data = o3.data.sel(time=slice("2017-10-26", "2017-10-27"))

    cc26 = ms.match([o1, o2, o3], mrmike)

    assert cc1.start_time == cc26.start_time
    assert cc1.end_time > cc26.end_time
    assert cc1.n_points > cc26.n_points

    # cc26 completely contained in cc1
    cc12 = cc1 + cc26
    assert cc1.start_time == cc12.start_time
    assert cc1.end_time == cc12.end_time
    assert cc1.n_points == cc12.n_points
    assert cc1.score() == cc12.score()

    o1 = o123[0].copy()
    o1.data = o1.data.sel(time=slice("2017-10-27 12:00", "2017-10-29 23:00"))

    o2 = o123[1].copy()
    o2.data = o2.data.sel(time=slice("2017-10-27 12:00", "2017-10-29 23:00"))

    o3 = o123[2].copy()
    o3.data = o3.data.sel(time=slice("2017-10-27 12:00", "2017-10-29 23:00"))

    cc2 = ms.match([o1, o2, o3], mrmike)

    # cc26 _not_ completely contained in cc2
    cc12 = cc26 + cc2
    assert cc2.start_time > cc12.start_time
    assert cc2.end_time == cc12.end_time
    assert cc2.n_points < cc12.n_points

    cc12a = cc2 + cc26
    assert cc12a.n_points == cc12.n_points


def test_combine_non_overlapping_comparers():
    time = pd.date_range("2000", periods=2)
    cmp1 = ms.match(
        obs=ms.PointObservation(pd.Series([0, 0], index=time), name="foo"),
        mod=ms.PointModelResult(pd.Series([0, 0], index=time), name="bar"),
    )
    assert cmp1.score()["bar"] == pytest.approx(0.0)
    cmp2 = ms.match(
        obs=ms.PointObservation(pd.Series([0, 0], index=time), name="baz"),
        mod=ms.PointModelResult(pd.Series([0, 0], index=time), name="qux"),
    )
    assert cmp2.score()["qux"] == pytest.approx(0.0)

    # TODO should it be allowed to combine two comparers with different models, maybe not?
    cc = ms.ComparerCollection([cmp1, cmp2])

    assert cc.score()["bar"] == pytest.approx(0.0)
    assert cc.score()["qux"] == pytest.approx(0.0)
>>>>>>> 7ea4e4fa
<|MERGE_RESOLUTION|>--- conflicted
+++ resolved
@@ -98,76 +98,4 @@
     cc12 = cc1.merge(cc2)
     assert cc12.n_points == cc1.n_points
     assert cc12[0].data.time.to_index().is_unique
-<<<<<<< HEAD
-    assert cc1.score() == cc12.score()
-=======
-    assert cc1.score() == cc12.score()
-
-
-def test_concat_time_overlap(o123, mrmike):
-    cc1 = ms.match(o123, mrmike)
-
-    # if there they don't cover the same period...
-    o1 = o123[0].copy()
-    # o1.data = o1.data["2017-10-26":"2017-10-27"]
-    o1.data = o1.data.sel(time=slice("2017-10-26", "2017-10-27"))
-
-    o2 = o123[1].copy()
-    o2.data = o2.data.sel(time=slice("2017-10-26", "2017-10-27"))
-
-    o3 = o123[2].copy()
-    o3.data = o3.data.sel(time=slice("2017-10-26", "2017-10-27"))
-
-    cc26 = ms.match([o1, o2, o3], mrmike)
-
-    assert cc1.start_time == cc26.start_time
-    assert cc1.end_time > cc26.end_time
-    assert cc1.n_points > cc26.n_points
-
-    # cc26 completely contained in cc1
-    cc12 = cc1 + cc26
-    assert cc1.start_time == cc12.start_time
-    assert cc1.end_time == cc12.end_time
-    assert cc1.n_points == cc12.n_points
-    assert cc1.score() == cc12.score()
-
-    o1 = o123[0].copy()
-    o1.data = o1.data.sel(time=slice("2017-10-27 12:00", "2017-10-29 23:00"))
-
-    o2 = o123[1].copy()
-    o2.data = o2.data.sel(time=slice("2017-10-27 12:00", "2017-10-29 23:00"))
-
-    o3 = o123[2].copy()
-    o3.data = o3.data.sel(time=slice("2017-10-27 12:00", "2017-10-29 23:00"))
-
-    cc2 = ms.match([o1, o2, o3], mrmike)
-
-    # cc26 _not_ completely contained in cc2
-    cc12 = cc26 + cc2
-    assert cc2.start_time > cc12.start_time
-    assert cc2.end_time == cc12.end_time
-    assert cc2.n_points < cc12.n_points
-
-    cc12a = cc2 + cc26
-    assert cc12a.n_points == cc12.n_points
-
-
-def test_combine_non_overlapping_comparers():
-    time = pd.date_range("2000", periods=2)
-    cmp1 = ms.match(
-        obs=ms.PointObservation(pd.Series([0, 0], index=time), name="foo"),
-        mod=ms.PointModelResult(pd.Series([0, 0], index=time), name="bar"),
-    )
-    assert cmp1.score()["bar"] == pytest.approx(0.0)
-    cmp2 = ms.match(
-        obs=ms.PointObservation(pd.Series([0, 0], index=time), name="baz"),
-        mod=ms.PointModelResult(pd.Series([0, 0], index=time), name="qux"),
-    )
-    assert cmp2.score()["qux"] == pytest.approx(0.0)
-
-    # TODO should it be allowed to combine two comparers with different models, maybe not?
-    cc = ms.ComparerCollection([cmp1, cmp2])
-
-    assert cc.score()["bar"] == pytest.approx(0.0)
-    assert cc.score()["qux"] == pytest.approx(0.0)
->>>>>>> 7ea4e4fa
+    assert cc1.score() == cc12.score()