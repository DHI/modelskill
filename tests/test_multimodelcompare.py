--- conflicted
+++ resolved
@@ -80,21 +80,11 @@
     df = cc.sel(start="2017-10-27 00:01").skill().to_dataframe()
 
     # mod: ['SW_1', 'SW_2'], obs: ['HKNA', 'EPL', 'c2']
-<<<<<<< HEAD
     assert "SW_1" in df["model"]
     assert "SW_2" in df["model"]
     assert df.filter(pl.col("model") == "SW_2", observation="HKNA")[
         0, "mae"
     ] == pytest.approx(0.214476, 1e-5)
-=======
-    assert df.iloc[3].name[0] == "SW_2"
-    assert df.iloc[3].name[1] == "HKNA"
-    assert pytest.approx(df.iloc[3].mae, 1e-5) == 0.214476
-
-    assert df.iloc[3].name[0] == "SW_2"
-    assert df.iloc[3].name[1] == "HKNA"
-    assert pytest.approx(df.iloc[3].mae, 1e-5) == 0.214476
->>>>>>> 4b57fc34
 
 
 def test_mm_skill_model(cc):
@@ -120,14 +110,6 @@
 
 
 def test_mm_skill_obs(cc):
-<<<<<<< HEAD
-    # with pytest.warns(FutureWarning):
-    #    sk = cc.skill(observation="c2")
-    #    assert len(sk) == 2
-    #    assert pytest.approx(sk.loc["SW_2"].bias) == 0.081431053
-
-=======
->>>>>>> 4b57fc34
     sk = cc.sel(observation="c2").skill()
     assert len(sk) == 2
     assert sk.filter(pl.col("model") == "SW_2")[0, "bias"] == pytest.approx(0.081431053)
