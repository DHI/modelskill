<<<<<<< HEAD
import pytest

import mikeio
from fmskill.model import ModelResult
from fmskill.model import DfsModelResultItem, DfsModelResult
from fmskill.observation import PointObservation
=======
import numpy as np
import pytest

import mikeio
from fmskill import ModelResult
from fmskill.comparison import PointComparer, TrackComparer
from fmskill.model import DfsModelResultItem, DfsModelResult
from fmskill.model import DataArrayModelResultItem
from fmskill.observation import PointObservation, TrackObservation
>>>>>>> e17d88db


@pytest.fixture
def klagshamn():
    fn = "tests/testdata/smhi_2095_klagshamn.dfs0"
    return PointObservation(fn, item=0, x=366844, y=6154291, name="Klagshamn")


@pytest.fixture
def drogden():

    # >>> from pyproj import Transformer
    # >>> t = Transformer.from_crs(4326,32633, always_xy=True)
    # >>> t.transform(12.7113,55.5364)
    # (355568.6130331255, 6156863.0187071245)

    fn = "tests/testdata/dmi_30357_Drogden_Fyr.dfs0"
    return PointObservation(fn, item=0, x=355568.0, y=6156863.0)


@pytest.fixture
def hd_oresund_2d():
    return "tests/testdata/Oresund2D.dfsu"


@pytest.fixture
def Hm0_HKNA():
    fn = "tests/testdata/SW/HKNA_Hm0.dfs0"
    return PointObservation(fn, item=0, x=4.2420, y=52.6887, name="HKNA")


@pytest.fixture
def wind_HKNA():
    fn = "tests/testdata/SW/HKNA_wind.dfs0"
    return PointObservation(fn, item=0, x=4.2420, y=52.6887, name="HKNA")


@pytest.fixture
def Hm0_EPL():
    fn = "tests/testdata/SW/eur_Hm0.dfs0"
    return PointObservation(fn, item=0, x=3.2760, y=51.9990, name="EPL")


@pytest.fixture
def Hm0_C2():
    fn = "tests/testdata/SW/Alti_c2_Dutch.dfs0"
    return TrackObservation(fn, item=3, name="C2")


@pytest.fixture
def sw_dutch_coast():
    return "tests/testdata/SW/HKZN_local_2017_DutchCoast.dfsu"


@pytest.fixture
def sw_total_windsea():
    return "tests/testdata/SW/SW_Tot_Wind_Swell.dfsu"


@pytest.fixture
def sw_Hm0_df():
    fn = "tests/testdata/SW/ts_storm_4.dfs0"
    return mikeio.read(fn, items=0).to_dataframe()


def test_repr(hd_oresund_2d):
    mr = ModelResult(hd_oresund_2d)
    txt = repr(mr)
    assert "Oresund2D.dfsu" in txt


def test_dfs_object(hd_oresund_2d):
    mr = ModelResult(hd_oresund_2d)

    assert mr.dfs.is_2d


def test_ModelResultType(sw_dutch_coast):
    mr = ModelResult(sw_dutch_coast)

    assert mr.is_dfsu


def test_ModelResultType0():
    mr = ModelResult("tests/testdata/TS.dfs0")

    assert mr.is_dfs0


# def test_extract_observation(sw_dutch_coast, Hm0_HKNA):
#     mr = ModelResult(sw_dutch_coast)
#     c = mr.extract_observation(Hm0_HKNA)  # infer item by EUM
#     assert c.n_points == 386


def test_extract_observation_no_matching_item(sw_total_windsea, wind_HKNA):
    mr = ModelResult(sw_total_windsea)  # No wind speed here !

    with pytest.raises(Exception):  # More specific error?
        _ = mr.extract_observation(wind_HKNA)


def test_extract_observation_total_windsea_swell_not_possible(
    sw_total_windsea, Hm0_HKNA
):
    mr = ModelResult(sw_total_windsea)
    """
    Items:
        0:  Sign. Wave Height <Significant wave height> (meter)
        1:  Sign. Wave Height, W <Significant wave height> (meter)
        2:  Sign. Wave Height, S <Significant wave height> (meter)
    """

    # with pytest.raises(Exception):
    #     c = mr.extract_observation(Hm0_HKNA)  # infer item by EUM is ambigous

    # Specify Swell item explicitely
    c = mr["Sign. Wave Height, S"].extract_observation(Hm0_HKNA)
    assert c.n_points > 0


def test_extract_observation_validation(hd_oresund_2d, klagshamn):
    mr = ModelResult(hd_oresund_2d)
    with pytest.raises(Exception):
        with pytest.warns(UserWarning, match="Item type should match"):
            c = mr[0].extract_observation(klagshamn, validate=True)

    c = mr[0].extract_observation(klagshamn, validate=False)
    assert c.n_points > 0


def test_extract_observation_outside(hd_oresund_2d, klagshamn):
    mr = ModelResult(hd_oresund_2d)
    # correct eum, but outside domain
    klagshamn.itemInfo = mikeio.ItemInfo(mikeio.EUMType.Surface_Elevation)
    klagshamn.y = -10
    with pytest.raises(ValueError):
        _ = mr[0].extract_observation(klagshamn, validate=True)


def test_dfs_model_result(hd_oresund_2d):
    mr = DfsModelResult(hd_oresund_2d, "Oresund")
    assert mr.n_items == 7
    assert isinstance(mr, DfsModelResult)

    mr0 = mr[0]
    assert isinstance(mr0, DfsModelResultItem)
    assert mr.item_names[0] == mr0.item_name

    mr1 = mr["Surface elevation"]
    assert mr.item_names[0] == mr1.item_name
    assert mr.filename == mr1.filename
    assert mr.name == mr1.name


def test_dataarray_model_result(hd_oresund_2d):
    ds = mikeio.read(hd_oresund_2d)
    assert ds.n_items == 7
    da = ds[0]
    assert isinstance(da, mikeio.DataArray)

    mr = ModelResult(da, name="Oresund")
    assert isinstance(mr, DataArrayModelResultItem)
    assert mr.item_name == da.item.name
    assert mr.name == "Oresund"
    assert isinstance(mr._da, mikeio.DataArray)

    mr.name = "Oresund2"
    assert mr.name == "Oresund2"


def test_dataarray_extract_point(sw_dutch_coast, Hm0_EPL):
    mr1 = ModelResult(sw_dutch_coast, item=0, name="SW1")
    assert mr1.itemInfo.type == mikeio.EUMType.Significant_wave_height
    df1 = mr1._extract_point(Hm0_EPL)
    assert df1.columns == ["SW1"]
    assert len(df1) == 23

    da = mikeio.read(sw_dutch_coast)[0]
    mr2 = ModelResult(da, name="SW1")
    assert mr2.itemInfo.type == mikeio.EUMType.Significant_wave_height
    df2 = mr2._extract_point(Hm0_EPL.copy())

    assert df1.columns == df2.columns
    assert np.all(df1 == df2)

    c1 = mr1.extract_observation(Hm0_EPL.copy())
    c2 = mr2.extract_observation(Hm0_EPL.copy())
    assert isinstance(c1, PointComparer)
    assert isinstance(c2, PointComparer)
    assert np.all(c1.df == c2.df)
    c1.observation.itemInfo == Hm0_EPL.itemInfo
    assert len(c1.observation.df.index.difference(Hm0_EPL.df.index)) == 0


def test_dataarray_extract_track(sw_dutch_coast, Hm0_C2):
    mr1 = ModelResult(sw_dutch_coast, item=0, name="SW1")
    df1 = mr1._extract_track(Hm0_C2)
    assert list(df1.columns) == ["Longitude", "Latitude", "SW1"]
    assert len(df1) == 113

    da = mikeio.read(sw_dutch_coast)[0]
    mr2 = ModelResult(da, name="SW1")
    df2 = mr2._extract_track(Hm0_C2.copy())

    assert list(df1.columns) == list(df2.columns)
    assert np.all(df1 == df2)

    c1 = mr1.extract_observation(Hm0_C2.copy())
    c2 = mr2.extract_observation(Hm0_C2.copy())
    assert isinstance(c1, TrackComparer)
    assert isinstance(c2, TrackComparer)
    assert np.all(c1.df == c2.df)
    c1.observation.itemInfo == Hm0_C2.itemInfo
    assert len(c1.observation.df.index.difference(Hm0_C2.df.index)) == 0


def test_factory(hd_oresund_2d):
    mr = ModelResult(hd_oresund_2d, name="myname")
    assert isinstance(mr, DfsModelResult)
    assert mr.name == "myname"
    assert mr.n_items == 7

    mri = ModelResult(hd_oresund_2d, item="Surface elevation")
    assert isinstance(mri, DfsModelResultItem)
    assert mri.item_name == "Surface elevation"<|MERGE_RESOLUTION|>--- conflicted
+++ resolved
@@ -1,21 +1,10 @@
-<<<<<<< HEAD
 import pytest
 
 import mikeio
 from fmskill.model import ModelResult
 from fmskill.model import DfsModelResultItem, DfsModelResult
 from fmskill.observation import PointObservation
-=======
-import numpy as np
-import pytest
-
-import mikeio
-from fmskill import ModelResult
-from fmskill.comparison import PointComparer, TrackComparer
-from fmskill.model import DfsModelResultItem, DfsModelResult
-from fmskill.model import DataArrayModelResultItem
-from fmskill.observation import PointObservation, TrackObservation
->>>>>>> e17d88db
+
 
 
 @pytest.fixture
