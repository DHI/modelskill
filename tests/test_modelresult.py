from datetime import datetime
import pytest
import numpy as np
import pandas as pd

import mikeio
from fmskill.model import ModelResult
from fmskill.model import DfsModelResultItem, DfsModelResult
from fmskill.observation import PointObservation
from fmskill.connection import compare


@pytest.fixture
def klagshamn():
    fn = "tests/testdata/smhi_2095_klagshamn.dfs0"
    return PointObservation(fn, item=0, x=366844, y=6154291, name="Klagshamn")


@pytest.fixture
def drogden():

    # >>> from pyproj import Transformer
    # >>> t = Transformer.from_crs(4326,32633, always_xy=True)
    # >>> t.transform(12.7113,55.5364)
    # (355568.6130331255, 6156863.0187071245)

    fn = "tests/testdata/dmi_30357_Drogden_Fyr.dfs0"
    return PointObservation(fn, item=0, x=355568.0, y=6156863.0)


@pytest.fixture
def hd_oresund_2d():
    return "tests/testdata/Oresund2D.dfsu"


@pytest.fixture
def Hm0_HKNA():
    fn = "tests/testdata/SW/HKNA_Hm0.dfs0"
    return PointObservation(fn, item=0, x=4.2420, y=52.6887, name="HKNA")


@pytest.fixture
def wind_HKNA():
    fn = "tests/testdata/SW/HKNA_wind.dfs0"
    return PointObservation(fn, item=0, x=4.2420, y=52.6887, name="HKNA")


@pytest.fixture
def Hm0_EPL():
    fn = "tests/testdata/SW/eur_Hm0.dfs0"
    return PointObservation(fn, item=0, x=3.2760, y=51.9990, name="EPL")


@pytest.fixture
def sw_dutch_coast():
    return "tests/testdata/SW/HKZN_local_2017_DutchCoast.dfsu"


@pytest.fixture
def sw_total_windsea():
    return "tests/testdata/SW/SW_Tot_Wind_Swell.dfsu"


@pytest.fixture
def sw_Hm0_df():
    fn = "tests/testdata/SW/ts_storm_4.dfs0"
    return mikeio.read(fn, items=0).to_dataframe()


def test_repr(hd_oresund_2d):
    mr = ModelResult(hd_oresund_2d)
    txt = repr(mr)
    assert "Oresund2D.dfsu" in txt


def test_dfs_object(hd_oresund_2d):
    mr = ModelResult(hd_oresund_2d)

    assert mr.dfs.is_2d


def test_ModelResultType(sw_dutch_coast):
    mr = ModelResult(sw_dutch_coast)

    assert mr.is_dfsu


def test_ModelResultType0():
    mr = ModelResult("tests/testdata/TS.dfs0")

    assert mr.is_dfs0


# def test_extract_observation(sw_dutch_coast, Hm0_HKNA):
#     mr = ModelResult(sw_dutch_coast)
#     c = mr.extract_observation(Hm0_HKNA)  # infer item by EUM
#     assert c.n_points == 386


def test_extract_observation_no_matching_item(sw_total_windsea, wind_HKNA):
    mr = ModelResult(sw_total_windsea)  # No wind speed here !

    with pytest.raises(Exception):  # More specific error?
        _ = mr.extract_observation(wind_HKNA)


def test_extract_observation_total_windsea_swell_not_possible(
    sw_total_windsea, Hm0_HKNA
):
    mr = ModelResult(sw_total_windsea)
    """
    Items:
        0:  Sign. Wave Height <Significant wave height> (meter)
        1:  Sign. Wave Height, W <Significant wave height> (meter)
        2:  Sign. Wave Height, S <Significant wave height> (meter)
    """

    # with pytest.raises(Exception):
    #     c = mr.extract_observation(Hm0_HKNA)  # infer item by EUM is ambigous

    # Specify Swell item explicitely
    c = mr["Sign. Wave Height, S"].extract_observation(Hm0_HKNA)
    assert c.n_points > 0


def test_extract_observation_validation(hd_oresund_2d, klagshamn):
    mr = ModelResult(hd_oresund_2d)
    with pytest.raises(Exception):
        with pytest.warns(UserWarning, match="Item type should match"):
            c = mr[0].extract_observation(klagshamn, validate=True)

    c = mr[0].extract_observation(klagshamn, validate=False)
    assert c.n_points > 0


def test_extract_observation_outside(hd_oresund_2d, klagshamn):
    mr = ModelResult(hd_oresund_2d)
    # correct eum, but outside domain
    klagshamn.itemInfo = mikeio.ItemInfo(mikeio.EUMType.Surface_Elevation)
    klagshamn.y = -10
    with pytest.raises(ValueError):
        _ = mr[0].extract_observation(klagshamn, validate=True)


<<<<<<< HEAD
=======
# def test_extract_from_model_result_with_nan(sw_Hm0_df, Hm0_EPL):
#     df_mod_nan = sw_Hm0_df.copy()
#     df_mod_nan.loc["2017-10-28"] = np.nan
#     c = compare(Hm0_EPL, df_mod_nan)
#     assert all(c.df["Model"]["2017-10-28"].isna())


# def test_extract_from_model_result_with_gap(sw_Hm0_df, Hm0_EPL):
#     df_mod_gap = pd.concat([sw_Hm0_df.loc["2017-10-27"], sw_Hm0_df.loc["2017-10-29"]])
#     c = compare(Hm0_EPL, df_mod_gap)
#     assert all(c.df["Model"]["2017-10-28"].isna())


from fmskill.model import DfsModelResultItem, DfsModelResult  # , ModelResultFactory


>>>>>>> cfe0a2aa
def test_dfs_model_result(hd_oresund_2d):
    mr = DfsModelResult(hd_oresund_2d, "Oresund")
    assert mr.n_items == 7
    assert isinstance(mr, DfsModelResult)

    mr0 = mr[0]
    assert isinstance(mr0, DfsModelResultItem)
    assert mr.item_names[0] == mr0.item_name

    mr1 = mr["Surface elevation"]
    assert mr.item_names[0] == mr1.item_name
    assert mr.filename == mr1.filename
    assert mr.name == mr1.name


def test_factory(hd_oresund_2d):
    mr = ModelResult(hd_oresund_2d, name="myname")
    assert isinstance(mr, DfsModelResult)
    assert mr.name == "myname"
    assert mr.n_items == 7

    mri = ModelResult(hd_oresund_2d, item="Surface elevation")
    assert isinstance(mri, DfsModelResultItem)
    assert mri.item_name == "Surface elevation"<|MERGE_RESOLUTION|>--- conflicted
+++ resolved
@@ -1,13 +1,9 @@
-from datetime import datetime
 import pytest
-import numpy as np
-import pandas as pd
 
 import mikeio
 from fmskill.model import ModelResult
 from fmskill.model import DfsModelResultItem, DfsModelResult
 from fmskill.observation import PointObservation
-from fmskill.connection import compare
 
 
 @pytest.fixture
@@ -142,25 +138,6 @@
         _ = mr[0].extract_observation(klagshamn, validate=True)
 
 
-<<<<<<< HEAD
-=======
-# def test_extract_from_model_result_with_nan(sw_Hm0_df, Hm0_EPL):
-#     df_mod_nan = sw_Hm0_df.copy()
-#     df_mod_nan.loc["2017-10-28"] = np.nan
-#     c = compare(Hm0_EPL, df_mod_nan)
-#     assert all(c.df["Model"]["2017-10-28"].isna())
-
-
-# def test_extract_from_model_result_with_gap(sw_Hm0_df, Hm0_EPL):
-#     df_mod_gap = pd.concat([sw_Hm0_df.loc["2017-10-27"], sw_Hm0_df.loc["2017-10-29"]])
-#     c = compare(Hm0_EPL, df_mod_gap)
-#     assert all(c.df["Model"]["2017-10-28"].isna())
-
-
-from fmskill.model import DfsModelResultItem, DfsModelResult  # , ModelResultFactory
-
-
->>>>>>> cfe0a2aa
 def test_dfs_model_result(hd_oresund_2d):
     mr = DfsModelResult(hd_oresund_2d, "Oresund")
     assert mr.n_items == 7
