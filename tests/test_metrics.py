--- conflicted
+++ resolved
@@ -8,11 +8,7 @@
 
 
 @pytest.fixture
-<<<<<<< HEAD
-def obs_series():
-=======
 def obs_series() -> pd.Series:
->>>>>>> 74f6b726
     return (
         mikeio.Dfs0("./tests/testdata/wave_dir.dfs0")
         .read(items=0)
@@ -22,11 +18,7 @@
 
 
 @pytest.fixture
-<<<<<<< HEAD
-def mod_series():
-=======
 def mod_series() -> pd.Series:
->>>>>>> 74f6b726
     return (
         mikeio.Dfs0("./tests/testdata/wave_dir.dfs0")
         .read(items=1)
@@ -212,14 +204,7 @@
 
     with pytest.raises(ValueError, match="36h"):
         mtr.pr(obs, mod)
-
-    # assert pr == pytest.approx(0.730928683656)
-
-<<<<<<< HEAD
-=======
     assert pr == pytest.approx(0.730928683656)
-
->>>>>>> 74f6b726
 
 def test_pr_2(obs_series, mod_series):
     # Obs needs to be a series as the mode of the time index is used.
@@ -228,12 +213,7 @@
     mod = mod_series
 
     pr = mtr.pr(obs, mod, AAP=6, inter_event_level=0.1)
-
-<<<<<<< HEAD
     assert pr == pytest.approx(0.7087149299145942)
-=======
-    assert pr == pytest.approx(0.719003840045)
->>>>>>> 74f6b726
 
 
 def test_metric_has_dimension():
