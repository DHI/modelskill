import pandas as pd
import pytest

from shapely.geometry import Point
from fmskill.observation import PointObservation


@pytest.fixture
def klagshamn():
    return "tests/testdata/smhi_2095_klagshamn.dfs0"


def test_from_dfs0(klagshamn):
    o1 = PointObservation(klagshamn, item=0, x=366844, y=6154291, name="Klagshamn")
    assert o1.n_points == 50328

    o2 = PointObservation(klagshamn, item="Water Level", x=366844, y=6154291)
    assert o1.n_points == o2.n_points


def test_from_df(klagshamn):
    o1 = PointObservation(klagshamn, item=0, x=366844, y=6154291, name="Klagshamn1")

    df = o1.df
    assert isinstance(df, pd.DataFrame)
    o2 = PointObservation(df, item=0, x=366844, y=6154291, name="Klagshamn2")
    assert o1.n_points == o2.n_points

    # item as str
    o2 = PointObservation(df, item="Water Level", x=366844, y=6154291)
    assert o1.n_points == o2.n_points

    s = o1.df["Water Level"]
    assert isinstance(s, pd.Series)
    o3 = PointObservation(s, x=366844, y=6154291, name="Klagshamn3")
    assert o1.n_points == o3.n_points


def test_coordinates(klagshamn):
    x0, y0 = 366844, 6154291
    o1 = PointObservation(klagshamn, item=0, x=x0, y=y0, name="Klagshamn")
    assert isinstance(o1.geometry, Point)
    assert o1.geometry.x == x0
    assert o1.geometry.y == y0


<<<<<<< HEAD
def test_hist(klagshamn):
    o1 = PointObservation(klagshamn, item=0, x=366844, y=6154291, name="Klagshamn1")
    o1.hist()

    o1.hist(bins=20, title="new_title", color="red")
=======
def test_force_keyword_args(klagshamn):

    with pytest.raises(TypeError):
        PointObservation(klagshamn, 0, 366844, 6154291, "Klagshamn")
>>>>>>> 8125b71a
<|MERGE_RESOLUTION|>--- conflicted
+++ resolved
@@ -44,15 +44,14 @@
     assert o1.geometry.y == y0
 
 
-<<<<<<< HEAD
 def test_hist(klagshamn):
     o1 = PointObservation(klagshamn, item=0, x=366844, y=6154291, name="Klagshamn1")
     o1.hist()
 
     o1.hist(bins=20, title="new_title", color="red")
-=======
+
+
 def test_force_keyword_args(klagshamn):
 
     with pytest.raises(TypeError):
-        PointObservation(klagshamn, 0, 366844, 6154291, "Klagshamn")
->>>>>>> 8125b71a
+        PointObservation(klagshamn, 0, 366844, 6154291, "Klagshamn")