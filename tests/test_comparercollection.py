--- conflicted
+++ resolved
@@ -610,7 +610,6 @@
     assert ax is not None
 
 
-<<<<<<< HEAD
 def test_handle_no_overlap_in_time():
     o1 = ms.PointObservation(
         pd.DataFrame({"O1": np.zeros(2)}, index=pd.date_range("2000", periods=2)),
@@ -652,7 +651,8 @@
         cc = ms.match(obs=obs, mod=mod, obs_no_overlap="warn")
     assert "O1" in cc
     assert "O2" not in cc
-=======
+
+
 def test_score_changes_when_weights_override_defaults():
     time = pd.date_range("2000", periods=2)
     cc = ms.match(
@@ -669,5 +669,4 @@
 
     assert cc.score()["m"] == pytest.approx(1.90909)
     assert cc.score(weights={"bar": 2.0})["m"] == pytest.approx(1.8333333)
-    assert cc.score(weights={"foo": 1.0, "bar": 2.0})["m"] == pytest.approx(1.333333)
->>>>>>> 7ea4e4fa
+    assert cc.score(weights={"foo": 1.0, "bar": 2.0})["m"] == pytest.approx(1.333333)