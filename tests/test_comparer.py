--- conflicted
+++ resolved
@@ -162,11 +162,10 @@
     ax = cmp.plot.kde()
     assert ax is not None
 
-<<<<<<< HEAD
     ax = cmp.plot.qq()
-=======
+    assert ax is not None
+    
     ax = cmp.plot.box()
->>>>>>> f2bedbb7
     assert ax is not None
 
     ax = cmp.plot.hist()
