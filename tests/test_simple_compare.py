--- conflicted
+++ resolved
@@ -17,15 +17,10 @@
 
 def test_compare(fn_obs, fn_mod):
     df_mod = Dfs0(fn_mod).read(items=0).to_dataframe()
-<<<<<<< HEAD
     c = fmskill.compare(fn_obs, df_mod)
-    assert c.n_points == 66
+    assert c.n_points == 67
     assert c.start == datetime(2017, 10, 27, 0, 0, 0)
     assert c.end == datetime(2017, 10, 29, 18, 0, 0)
-=======
-    c = fmskill.compare(df_mod, fn_obs)
-    assert c.n_points == 67
->>>>>>> 16a823fd
 
 
 def test_compare_fn(fn_obs):
@@ -35,30 +30,18 @@
 
 def test_compare_df(fn_obs, fn_mod):
     df_obs = Dfs0(fn_obs).read().to_dataframe()
-<<<<<<< HEAD
     df_mod = Dfs0(fn_mod).read(items=0).to_dataframe()
     c = fmskill.compare(df_obs, df_mod)
-    assert c.n_points == 66
+    assert c.n_points == 67
     assert c.start == datetime(2017, 10, 27, 0, 0, 0)
     assert c.end == datetime(2017, 10, 29, 18, 0, 0)
-=======
-    c = fmskill.compare(df_mod, df_obs)
-    assert c.n_points == 67
->>>>>>> 16a823fd
 
 
 def test_compare_point_obs(fn_obs, fn_mod):
     obs = fmskill.PointObservation(fn_obs, name="EPL")
-<<<<<<< HEAD
     df_mod = Dfs0(fn_mod).read(items=0).to_dataframe()
     c = fmskill.compare(obs, df_mod)
-    assert c.n_points == 66
-    assert c.start == datetime(2017, 10, 27, 0, 0, 0)
-    assert c.end == datetime(2017, 10, 29, 18, 0, 0)
-=======
-    c = fmskill.compare(df_mod, obs)
     assert c.n_points == 67
->>>>>>> 16a823fd
 
 
 def test_compare_fail(fn_obs, fn_mod):
