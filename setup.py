--- conflicted
+++ resolved
@@ -8,13 +8,8 @@
 
 setuptools.setup(
     name="fmskill",
-<<<<<<< HEAD
-    version="0.2.dev",
-    install_requires=["numpy", "pandas", "mikeio >= 0.6", "matplotlib","xarray"],
-=======
     version="0.1.2.dev",
     install_requires=["numpy", "pandas", "mikeio >= 0.6", "matplotlib"],
->>>>>>> aa1e47d7
     extras_require={
         "dev": [
             "pytest",
@@ -22,7 +17,7 @@
             "sphinx-rtd-theme",
             "black",
             "shapely",
-            "plotly >= 4.5"
+            "plotly >= 4.5",
         ],
         "test": ["pytest", "shapely"],
     },
