from __future__ import annotations
from abc import ABC, abstractmethod
import os

import yaml
from typing import (
    Optional,
    Union,
    Mapping,
    Sequence,
    Any,
)
import warnings
import numpy as np
import pandas as pd
import matplotlib.pyplot as plt

import mikeio

from modelskill import ModelResult
from .observation import Observation, PointObservation, TrackObservation
from .utils import is_iterable_not_str
<<<<<<< HEAD
from . import plotting


IdOrNameTypes = Optional[Union[int, str]]
# ModelResultTypes = Union[ModelResult, DfsuModelResult, str]
GeometryTypes = Optional[Literal["point", "track", "unstructured", "grid"]]
MRInputType = Union[
    str,
    Path,
    mikeio.DataArray,
    mikeio.Dataset,
    mikeio.Dfs0,
    mikeio.dfsu.Dfsu2DH,
    pd.DataFrame,
    pd.Series,
    xr.Dataset,
    xr.DataArray,
    TimeSeries,
    GridModelResult,
    DfsuModelResult,
    TrackModelResult,
]
ObsInputType = Union[
    str,
    Path,
    mikeio.DataArray,
    mikeio.Dataset,
    mikeio.Dfs0,
    pd.DataFrame,
    pd.Series,
    # protocols.Observation,
    Observation,
]


def from_matched(
    data: Union[str, Path, pd.DataFrame, mikeio.Dfs0, mikeio.Dataset],
    *,
    obs_item: str | int | None = 0,
    mod_items: Optional[Iterable[str | int]] = None,
    aux_items: Optional[Iterable[str | int]] = None,
    quantity: Optional[Quantity] = None,
    name: Optional[str] = None,
    x: Optional[float] = None,
    y: Optional[float] = None,
    z: Optional[float] = None,
) -> Comparer:
    """Create a Comparer from observation and model results that are already matched (aligned)

    Parameters
    ----------
    data : [pd.DataFrame,str,Path,mikeio.Dfs0, mikeio.Dataset]
        DataFrame (or object that can be converted to a DataFrame e.g. dfs0)
        with columns obs_item, mod_items, aux_items
    obs_item : [str,int], optional
        Name or index of observation item, by default first item
    mod_items : Iterable[str,int], optional
        Names or indicies of model items, if None all remaining columns are model items, by default None
    aux_items : Iterable[str,int], optional
        Names or indicies of auxiliary items, by default None
    quantity : Quantity, optional
        Quantity of the observation and model results, by default Quantity(name="Undefined", unit="Undefined")
    name : str, optional
        Name of the comparer, by default None (will be set to obs_item)
    x : float, optional
        x-coordinate of observation, by default None
    y : float, optional
        y-coordinate of observation, by default None
    z : float, optional
        z-coordinate of observation, by default None

    Examples
    --------
    >>> import pandas as pd
    >>> import modelskill as ms
    >>> df = pd.DataFrame({'stn_a': [1,2,3], 'local': [1.1,2.1,3.1]}, index=pd.date_range('2010-01-01', periods=3))
    >>> cmp = ms.from_matched(df, obs_item='stn_a') # remaining columns are model results
    >>> cmp
    <Comparer>
    Quantity: Undefined [Undefined]
    Observation: stn_a, n_points=3
     Model: local, rmse=0.100
    >>> df = pd.DataFrame({'stn_a': [1,2,3], 'local': [1.1,2.1,3.1], 'global': [1.2,2.2,3.2], 'nonsense':[1,2,3]}, index=pd.date_range('2010-01-01', periods=3))
    >>> cmp = ms.from_matched(df, obs_item='stn_a', mod_items=['local', 'global'])
    >>> cmp
    <Comparer>
    Quantity: Undefined [Undefined]
    Observation: stn_a, n_points=3
        Model: local, rmse=0.100
        Model: global, rmse=0.200
    """
    # pre-process if dfs0, or mikeio.Dataset
    if isinstance(data, (str, Path)):
        assert Path(data).suffix == ".dfs0", "File must be a dfs0 file"
        data = mikeio.read(data)  # now mikeio.Dataset
    elif isinstance(data, mikeio.Dfs0):
        data = data.read()  # now mikeio.Dataset
    if isinstance(data, mikeio.Dataset):
        assert len(data.shape) == 1, "Only 0-dimensional data are supported"
        if quantity is None:
            quantity = Quantity.from_mikeio_iteminfo(data.items[obs_item])
        data = data.to_dataframe()

    cmp = Comparer.from_matched_data(
        data,
        obs_item=obs_item,
        mod_items=mod_items,
        aux_items=aux_items,
        name=name,
        x=x,
        y=y,
        z=z,
    )
    if quantity is not None:
        cmp.quantity = quantity
    return cmp


def compare(
    obs: Union[ObsInputType, Sequence[ObsInputType]],
    mod: Union[MRInputType, Sequence[MRInputType]],
    *,
    obs_item: Optional[IdOrNameTypes] = None,
    mod_item: Optional[IdOrNameTypes] = None,
    gtype: Optional[GeometryTypes] = None,
    max_model_gap=None,
) -> ComparerCollection:
    """Compare observations and model results

    Parameters
    ----------
    obs : (str, pd.DataFrame, Observation)
        Observation to be compared
    mod : (str, pd.DataFrame, ModelResultInterface)
        Model result to be compared
    obs_item : (int, str), optional
        observation item, by default None
    mod_item : (int, str), optional
        model item, by default None
    gtype : (str, optional)
        Geometry type of the model result. If not specified, it will be guessed.
    max_model_gap : (float, optional)
        Maximum gap in the model result, by default None

    Returns
    -------
    ComparerCollection
        To be used for plotting and statistics
    """
    if isinstance(obs, get_args(ObsInputType)):
        cmp = _single_obs_compare(
            obs,
            mod,
            obs_item=obs_item,
            mod_item=mod_item,
            gtype=gtype,
            max_model_gap=max_model_gap,
        )
        clist = [cmp]
    elif isinstance(obs, Sequence):
        clist = [
            _single_obs_compare(
                o,
                mod,
                obs_item=obs_item,
                mod_item=mod_item,
                gtype=gtype,
                max_model_gap=max_model_gap,
            )
            for o in obs
        ]
    else:
        raise ValueError(f"Unknown obs type {type(obs)}")

    return ComparerCollection(clist)


def _single_obs_compare(
    obs: ObsInputType,
    mod: Union[MRInputType, Sequence[MRInputType]],
    *,
    obs_item=None,
    mod_item=None,
    gtype: Optional[GeometryTypes] = None,
    max_model_gap=None,
) -> Comparer:
    """Compare a single observation with multiple models"""
    obs = _parse_single_obs(obs, obs_item, gtype=gtype)
    mod = _parse_models(mod, mod_item, gtype=gtype)
    df_mod = _extract_from_models(obs, mod)  # type: ignore

    return Comparer(obs, df_mod, max_model_gap=max_model_gap)


def _parse_single_obs(
    obs, item=None, gtype: Optional[GeometryTypes] = None
) -> protocols.Observation:
    if isinstance(obs, Observation):
        if item is not None:
            raise ValueError(
                "obs_item argument not allowed if obs is an modelskill.Observation type"
            )
        return obs
    else:
        if (gtype is not None) and (
            GeometryType.from_string(gtype) == GeometryType.TRACK
        ):
            return TrackObservation(obs, item=item)
        else:
            return PointObservation(obs, item=item)


def _parse_models(
    mod, item: Optional[IdOrNameTypes] = None, gtype: Optional[GeometryTypes] = None
):
    """Return a list of ModelResult objects"""
    if isinstance(mod, get_args(MRInputType)):
        return [_parse_single_model(mod, item=item, gtype=gtype)]
    elif isinstance(mod, Sequence):
        return [_parse_single_model(m, item=item, gtype=gtype) for m in mod]
    else:
        raise ValueError(f"Unknown mod type {type(mod)}")


def _parse_single_model(
    mod, item: Optional[IdOrNameTypes] = None, gtype: Optional[GeometryTypes] = None
):
    if isinstance(mod, protocols.ModelResult):
        if item is not None:
            raise ValueError(
                "mod_item argument not allowed if mod is an modelskill.ModelResult"
            )
        return mod

    try:
        return ModelResult(mod, item=item, gtype=gtype)
    except ValueError as e:
        raise ValueError(
            f"Could not compare. Unknown model result type {type(mod)}. {str(e)}"
        )


def _extract_from_models(obs, mod: List[protocols.ModelResult]) -> List[pd.DataFrame]:
    df_model = []
    for mr in mod:
        if hasattr(mr, "extract"):
            mr = mr.extract(obs)

        df = mr.data

        # TODO is this robust enough?
        old_item = df.columns.values[-1]
        df = df.rename(columns={old_item: mr.name})
        if (df is not None) and (len(df) > 0):
            df_model.append(df)
        else:
            warnings.warn(
                f"No data found when extracting '{obs.name}' from model '{mr.name}'"
            )
    return df_model


# def _parse_model(mod, item: IdOrNameTypes = None) -> protocols.ModelResult:
#     if isinstance(mod, str):
#         dfs = mikeio.open(mod)
#         if (len(dfs.items) > 1) and (item is None):
#             raise ValueError("Model ambiguous - please provide item")
#         mod = dfs.read(items=item).to_dataframe()
#     elif isinstance(mod, pd.DataFrame):
#         mod = ModelResult(mod, item=item).data
#     elif isinstance(mod, pd.Series):
#         mod = mod.to_frame()

#     assert mod.shape[1] == 1  # A single item

#     mod.columns = ["Model"]

#     return mod
=======
from .plot import plot_spatial_overview
from .comparison import PointComparer, ComparerCollection, TrackComparer
>>>>>>> 77266b6f


class _BaseConnector(ABC):
    def __init__(self) -> None:
        self.modelresults: {}  # type: ignore
        self.name = None
        self.obs: Any = None

    @property
    def n_models(self):
        """Number of (unique) model results in Connector."""
        return len(self.modelresults)

    @property
    def mod_names(self):
        """Names of (unique) model results in Connector."""
        return list(self.modelresults.keys())

    @abstractmethod
    def extract(self):
        pass


class _SingleObsConnector(_BaseConnector):
    """A connection between a single observation and model(s)"""

    def __repr__(self):
        if self.n_models > 0:
            obs_txt = f"obs={self.name}(n={self.obs.n_points})"
            mod_txt = f"model={self.modelresults[0].name}"
            if self.n_models > 1:
                mod_txt = f"{self.n_models} models="
                mod_txt += "[" + ", ".join(m.name for m in self.modelresults) + "]"
                if len(mod_txt) > 25:
                    mod_txt = mod_txt[:20] + "...]"
            txt = f"{obs_txt} :: {mod_txt}"
        else:
            txt = "[empty]"

        return f"<{self.__class__.__name__}> {txt}"

    def __init__(self, obs, mod, weight=1.0, validate=True):
        super().__init__()
        obs = self._parse_observation(obs)
        self.name = obs.name
        modelresults = self._parse_model(mod)

        ok = self._validate(obs, modelresults)
        if validate and (not ok):
            mod_txt = (
                f"model '{modelresults[0].name}'"
                if len(modelresults) == 1
                else f"models {[m.name for m in modelresults]}"
            )
            raise ValueError(
                f"Validation failed! Cannot connect observation '{obs.name}' and {mod_txt}."
            )
        if ok or (not validate):
            self.modelresults = modelresults
            self.obs = obs
            self.obs.weight = weight

    def _parse_model(self, mod):
        if is_iterable_not_str(mod):
            mr = []
            for m in mod:
                mr.append(self._parse_single_model(m))
        else:
            mr = [self._parse_single_model(mod)]
        return mr

    def _parse_single_model(self, mod):
        if isinstance(mod, (pd.Series, pd.DataFrame, mikeio.DataArray)):
            return ModelResult(mod)
        else:
            return mod

    def _validate(self, obs, modelresults):
        # TODO: add validation errors to list
        ok = True
        for mod in modelresults:
            # has_mod_item = self._has_mod_item(mod)
            quantity_match = obs.quantity.is_compatible(mod.quantity)
            in_domain = self._validate_in_domain(obs, mod)
            time_overlaps = self._validate_start_end(obs, mod)
            ok = ok and quantity_match and in_domain and time_overlaps
        return ok

    @staticmethod
    def _validate_in_domain(obs, mod):
        in_domain = True
        # if isinstance(mod, protocols.ModelResult) and isinstance(obs, PointObservation):
        #     in_domain = mod._in_domain(obs.x, obs.y)
        #     if not in_domain:
        #         warnings.warn(
        #             f"Outside domain! Obs '{obs.name}' outside model '{mod.name}'"
        #         )
        return in_domain

    @staticmethod
    def _validate_start_end(obs, mod):
        if obs.end_time < mod.start_time:
            warnings.warn(
                f"No time overlap! Obs '{obs.name}' end is before model '{mod.name}' start"
            )
            return False

        if obs.start_time > mod.end_time:
            warnings.warn(
                f"No time overlap! Obs '{obs.name}' start is after model '{mod.name}' end"
            )
            return False

        return True

    def plot_observation_positions(self, figsize=None):
        """Plot observation points on a map showing the model domain

        Parameters
        ----------
        figsize : (float, float), optional
            figure size, by default None
        """
        return plotting.spatial_overview(
            obs=[self.obs], mod=self.modelresults, figsize=figsize
        )

    @staticmethod
    def _comparer_or_None(comparer, warn=True):
        """If comparer is empty issue warning and return None."""
        if comparer.n_points == 0:
            if warn:
                name = comparer.name
                warnings.warn(f"No overlapping data was found for {name}!")
            return None
        return comparer


class PointConnector(_SingleObsConnector):
    """Connector for a single PointObservation and ModelResults

    Typically, not constructed directly, but part of a Connector.

    Examples
    --------
    >>> mr = ModelResult("Oresund2D.dfsu", item=0)
    >>> o1 = PointObservation("Drogden_Fyr.dfs0", item=0, x=355568., y=6156863.)
    >>> con1 = PointConnector(o1, mr)
    >>> con = Connector(o1, mr)    # con[0] = con1
    """

    def _parse_observation(self, obs):
        if isinstance(obs, (pd.Series, pd.DataFrame)):
            return PointObservation(obs)
        elif isinstance(obs, str):
            return PointObservation(obs)
        elif isinstance(obs, Observation):
            return obs
        else:
            raise ValueError(f"Unknown observation type {type(obs)}")

    def extract(self, max_model_gap: Optional[float] = None) -> Optional[PointComparer]:
        """Extract model results at times and positions of observation.

        Returns
        -------
        PointComparer
            A comparer object for further analysis and plotting.
        """

        assert isinstance(self.obs, PointObservation)
        df_model = []
        for mr in self.modelresults:
            if hasattr(mr, "extract"):
                mr = mr.extract(self.obs)

            df = mr.data
            if (df is not None) and (len(df) > 0):
                df_model.append(df)
            else:
                warnings.warn(
                    f"No data found when extracting '{self.obs.name}' from model '{mr.name}'"
                )

        if len(df_model) == 0:
            warnings.warn(
                f"No overlapping data was found for PointObservation '{self.obs.name}'!"
            )
            return None

        comparer = PointComparer(self.obs, df_model, max_model_gap=max_model_gap)
        return self._comparer_or_None(comparer)


class TrackConnector(_SingleObsConnector):
    """Connector for a single TrackObservation and ModelResults

    Typically, not constructed directly, but part of a Connector.

    Examples
    --------
    >>> mr = ModelResult("Oresund2D.dfsu", item=0)
    >>> o1 = TrackObservation(df, item=2, name="altimeter")
    >>> con1 = TrackConnector(o1, mr)
    >>> con = Connector(o1, mr)    # con[0] = con1
    """

    def _parse_observation(self, obs) -> TrackObservation:
        if isinstance(obs, TrackObservation):
            return obs
        else:
            raise ValueError(f"Unknown track observation type {type(obs)}")

    def extract(self, max_model_gap: Optional[float] = None) -> Optional[TrackComparer]:
        """Extract model results at times and positions of track observation.

        Returns
        -------
        TrackComparer
            A comparer object for further analysis and plotting."""

        assert isinstance(self.obs, TrackObservation)
        df_model = []
        for mr in self.modelresults:
            if hasattr(mr, "extract"):
                mr = mr.extract(self.obs)

            df = mr.data
            if (df is not None) and (len(df) > 0):
                df_model.append(df)
            else:
                warnings.warn(
                    f"No data in extracted track '{self.obs.name}' from model '{mr.name}'"
                )

        if len(df_model) == 0:
            warnings.warn(
                f"No overlapping data was found for TrackObservation '{self.obs.name}'!"
            )
            return None

        comparer = TrackComparer(self.obs, df_model, max_model_gap=max_model_gap)
        return self._comparer_or_None(comparer)


class Connector(_BaseConnector, Mapping, Sequence):
    """The Connector is used for matching Observations and ModelResults

    It is one of the most important classes in modelskill. The connections are
    added either at construction of the Connector or by using the add()
    method.

    When observations and modelResults are added the connection is
    validated (inside domain? overlapping time? eum match?).

    The extract() method are then called to extract ModelResult data at
    the time and positions of each observation.

    Note
    ----
    Only ModelResults with a single item can be added to the Connector.
    From a multi-item ModelResult 'mr' an item must selected e.g. with
    'mr[0]' before adding

    Examples
    --------
    >>> mr = ModelResult("Oresund2D.dfsu", item=0)
    >>> o1 = PointObservation("Drogden_Fyr.dfs0", item=0, x=355568., y=6156863.)
    >>> o2 = TrackObservation(df, item=2, name="altimeter")
    >>> conA = Connector([o1, o2], mr)
    >>> conB = Connector()
    >>> conB.add(o1, mr)
    >>> conB.add(o2, mr)    # conA = conB
    >>> cc = conB.extract()
    """

    @property
    def n_observations(self):
        """Number of (unique) observations in Connector."""
        return len(self.observations)

    @property
    def obs_names(self):
        """Names of (unique) observations in Connector."""
        return list(self.observations.keys())

    def __repr__(self):
        txt = "<Connector> with \n"
        return txt + "\n".join(" -" + repr(c) for c in self.connections.values())

    def __init__(self, obs=None, mod=None, weight=1.0, validate=True):
        super().__init__()
        self.connections = {}
        self.observations = {}
        self.modelresults = {}
        if (obs is not None) and (mod is not None):
            if not is_iterable_not_str(obs):
                obs = [obs]
            weight = self._parse_weights(len(obs), weight)
            for j, o in enumerate(obs):
                self.add(o, mod, weight=weight[j], validate=validate)
        elif (mod is not None) or (obs is not None):
            raise ValueError("obs and mod must both be specified (or both None)")

    def add(self, obs, mod=None, weight=1.0, validate=True):
        """Add Observation-ModelResult-connections to Connector

        Note
        ----
        Only ModelResults with a single item can be added to the Connector.
        From a multi-item ModelResult 'mr' an item must selected e.g. with
        'mr[0]' before adding

        Parameters
        ----------
        obs : (str, pd.DataFrame, Observation)
            Observation(s) to be compared
        mod : (str, pd.DataFrame, ModelResult)
            Model result(s) to be compared
        weight: float, optional
            Relative weight used in weighted skill calculation, default 1.0
        validate : bool, optional
            Perform validation on eum type, observation-model
            overlap in space and time? by default True

        Examples
        --------
        >>> mr = ModelResult("Oresund2D.dfsu", item=0)
        >>> o1 = PointObservation("Drogden_Fyr.dfs0", item=0, x=355568., y=6156863.)
        >>> o2 = TrackObservation(df, item=2, name="altimeter")
        >>> conA = Connector()
        >>> conA.add([o1, o2], mr)
        >>> conB = Connector()
        >>> conB.add(o1, mr)
        >>> conB.add(o2, mr)   # conA = conB
        """
        if is_iterable_not_str(obs):
            weight = self._parse_weights(len(obs), weight)
            for j, o in enumerate(obs):
                self.add(o, mod, weight=weight[j], validate=validate)
            return
        elif isinstance(obs, _SingleObsConnector):
            con = obs
        else:
            if isinstance(obs, TrackObservation):
                con = TrackConnector(obs, mod, weight=weight, validate=validate)
            else:
                con = PointConnector(obs, mod, weight=weight, validate=validate)
        if con.n_models > 0:  # What other option is there??
            if con.name not in self.connections:
                self.connections[con.name] = con
                self._add_observation(con.obs)
            else:
                self.connections[con.name].modelresults.append(con.modelresults[0])

            self._add_modelresults(con.modelresults)

    @staticmethod
    def _parse_weights(n_obs, weights):
        if np.isscalar(weights):
            weights = weights * np.ones(n_obs, dtype=np.float64)
        if len(weights) != n_obs:
            raise ValueError("weight and obs should have same length")
        return weights

    def _add_observation(self, obs):
        if obs.name not in self.obs_names:
            self.observations[obs.name] = obs

    def _add_modelresults(self, mod):
        if is_iterable_not_str(mod):
            for m in mod:
                self._add_modelresults(m)
        else:
            if mod.name not in self.mod_names:
                self.modelresults[mod.name] = mod

    def _get_obs_name(self, obs):
        return self.obs_names[self._get_obs_id(obs)]

    def _get_obs_id(self, obs):
        n_con = len(self.connections)
        if obs is None or n_con <= 1:
            return 0
        elif isinstance(obs, str):
            if obs in self.obs_names:
                obs_id = self.obs_names.index(obs)
            else:
                raise KeyError(
                    f"connection {obs} could not be found in {self.obs_names}"
                )
        elif isinstance(obs, int):
            if obs < 0:  # Handle negative indices
                obs += n_con
            if obs >= 0 and obs < n_con:
                obs_id = obs
            else:
                raise IndexError(f"connection id {obs} is out of range (0, {n_con-1})")
        else:
            raise KeyError("connection must be None, str or int")
        return obs_id

    def __getitem__(self, x):
        if isinstance(x, int):
            x = self._get_obs_name(x)

        return self.connections[x]

    def __len__(self) -> int:
        return len(self.connections)

    def __iter__(self):
        return iter(self.connections.values())

    def extract(self, *args, **kwargs) -> ComparerCollection:
        """Extract model results at times and positions of all observations.

        Returns
        -------
        ComparerCollection
            A comparer object for further analysis and plotting.
        """

        cmps = [con.extract(*args, **kwargs) for con in self.connections.values()]
        cc = ComparerCollection(cmps)
        return cc

    def plot_observation_positions(self, title=None, figsize=None):
        """Plot observation points on a map showing the model domain

        Parameters
        ----------
        title: str, optional
            plot title, default empty
        figsize : (float, float), optional
            figure size, by default None

        Examples
        --------
        >>> con.plot_observation_positions()
        >>> con.plot_observation_positions(figsize=(10,10))
        >>> con.plot_observation_positions("A Map")
        """
        obs = list(self.observations.values())
        mod = list(self.modelresults.values())
        return plotting.spatial_overview(obs=obs, mod=mod, title=title, figsize=figsize)

    def plot_temporal_coverage(
        self,
        *,
        show_model=True,
        limit_to_model_period=True,
        marker="_",
        title=None,
        figsize=None,
    ):
        """Plot graph showing temporal coverage for all observations

        Parameters
        ----------
        show_model : bool, optional
            Show model(s) as separate lines on plot, by default True
        limit_to_model_period : bool, optional
            Show temporal coverage only for period covered
            by the model, by default True
        marker : str, optional
            plot marker for observations, by default "_"
        title: str, optional
            plot title, default empty
        figsize : Tuple(float, float), optional
            size of figure, by default (7, 0.45*n_lines)

        Examples
        --------
        >>> con.plot_temporal_coverage()
        >>> con.plot_temporal_coverage(show_model=False)
        >>> con.plot_temporal_coverage(limit_to_model_period=False)
        >>> con.plot_temporal_coverage(marker=".")
        >>> con.plot_temporal_coverage(figsize=(5,3))
        """
        n_models = self.n_models if show_model else 0
        n_lines = n_models + self.n_observations
        if figsize is None:
            ysize = max(2.0, 0.45 * n_lines)
            figsize = (7, ysize)

        fig, ax = plt.subplots(figsize=figsize)
        y = np.repeat(0.0, 2)
        labels = []

        if show_model:
            for key, mr in self.modelresults.items():
                y += 1.0
                plt.plot([mr.start_time, mr.end_time], y)
                labels.append(key)

        for key, obs in self.observations.items():
            y += 1.0
            plt.plot(obs.time, y[0] * np.ones_like(obs.values), marker, markersize=5)
            labels.append(key)

        if limit_to_model_period:
            mr = list(self.modelresults.values())[0]  # take first
            plt.xlim([mr.start_time, mr.end_time])

        plt.yticks(np.arange(n_lines) + 1, labels)
        if show_model:
            for j in range(n_models):
                ax.get_yticklabels()[j].set_fontstyle("italic")
                ax.get_yticklabels()[j].set_weight("bold")
                # set_color("#004165")
        fig.autofmt_xdate()

        if title:
            ax.set_title(title)
        return ax

    def to_config(self, filename: Optional[str] = None, relative_path=True):
        """Save Connector to a config file.

        Parameters
        ----------
        filename: str or Path
            Save configuration in yaml format
        relative_path: bool, default=True
            Use filenames relative to config file location

        Notes
        -----
        1. Manually create your Connector in modelskill as usual
        2. When you are satisfied, save config: connector.to_config('conf.yml')
        3. Later: run your reporting from the commandline e.g. directly after model execution
        """
        conf = {}

        folder = None
        if relative_path and filename is not None:
            folder = os.path.dirname(filename)

        # model results
        conf_mr = {}
        for name, mr in self.modelresults.items():
            conf_mr[name] = self._modelresult_to_dict(mr, folder)
        conf["modelresults"] = conf_mr

        # observations
        conf_obs = {}
        for name, obs in self.observations.items():
            conf_obs[name] = self._observation_to_dict(obs, folder)
        conf["observations"] = conf_obs

        if filename is not None:
            ext = os.path.splitext(filename)[-1]
            if (ext == ".yml") or (ext == ".yaml") or (ext == ".conf"):
                self._config_to_yml(filename, conf)
            elif "xls" in ext:
                self._config_to_excel(filename, conf)
            else:
                raise ValueError("Filename extension not supported! Use .yml or .xlsx")
        else:
            return conf

    @staticmethod
    def _modelresult_to_dict(mr, folder):
        d = {}
        # d["display_name"] = mr.name
        if mr.filename is None:
            raise ValueError(
                f"Cannot write Connector to conf file! ModelResult '{mr.name}' has no filename."
            )
        if folder is None:
            d["filename"] = mr.filename
        else:
            d["filename"] = os.path.relpath(mr.filename, start=folder)
        d["item"] = mr.item
        return d

    @staticmethod
    def _observation_to_dict(obs, folder):
        d = {}
        # d["display_name"] = obs.name
        d["type"] = obs.__class__.__name__
        if obs.filename is None:
            raise ValueError(
                f"Cannot write Connector to conf file! Observation '{obs.name}' has no filename."
            )
        if folder is None:
            d["filename"] = obs.filename
        else:
            d["filename"] = os.path.relpath(obs.filename, start=folder)
        d["item"] = obs._item
        if isinstance(obs, PointObservation):
            d["x"] = obs.x
            d["y"] = obs.y
        # d["quantity_name"] = obs.quantity.name
        return d

    @staticmethod
    def _config_to_excel(filename, conf):
        with pd.ExcelWriter(filename) as writer:
            dfmr = pd.DataFrame(conf["modelresults"]).T
            dfmr.index.name = "name"
            dfmr.to_excel(writer, sheet_name="modelresults")

            dfo = pd.DataFrame(conf["observations"]).T
            dfo.index.name = "name"
            dfo.to_excel(writer, sheet_name="observations")

            # dfo = pd.DataFrame(conf["connections"]).T
            # dfo.to_excel(writer, sheet_name="connections")

    @staticmethod
    def _config_to_yml(filename, conf):
        with open(filename, "w") as f:
            # TODO: preserve order
            yaml.dump(conf, f)  # , default_flow_style=False

    @staticmethod
    def from_config(conf: Union[dict, str], *, validate_eum=True, relative_path=True):
        """Load Connector from a config file (or dict)

        Parameters
        ----------
        configuration : Union[atr, dict]
            path to config file or dict with configuration
        validate_eum : bool, optional
            require eum to match, by default True
        relative_path: bool, optional
             file path are relative to configuration file, and not current directory

        Returns
        -------
        Connector
            A Connector object with the given configuration

        Examples
        --------
        >>> con = Connector.from_config('Oresund.yml')
        >>> cc = con.extract()
        """
        if isinstance(conf, str):
            filename = conf
            ext = os.path.splitext(filename)[-1]
            dirname = os.path.dirname(filename)
            if (ext == ".yml") or (ext == ".yaml") or (ext == ".conf"):
                conf = Connector._yaml_to_dict(filename)
            elif "xls" in ext:
                conf = Connector._excel_to_dict(filename)
            else:
                raise ValueError("Filename extension not supported! Use .yml or .xlsx")
        else:
            dirname = ""

        modelresults = {}

        assert isinstance(conf, dict)
        for name, mr_dict in conf["modelresults"].items():
            if not mr_dict.get("include", True):
                continue
            if relative_path:
                filename = os.path.join(dirname, mr_dict["filename"])
            else:
                filename = mr_dict["filename"]
            item = mr_dict.get("item")
            mr = ModelResult(filename, name=name, item=item)
            modelresults[name] = mr
        mr_list = list(modelresults.values())

        observations = {}
        for name, obs_dict in conf["observations"].items():
            if not obs_dict.get("include", True):
                continue
            if relative_path:
                filename = os.path.join(dirname, obs_dict["filename"])
            else:
                filename = obs_dict["filename"]
            item = obs_dict.get("item")
            alt_name = obs_dict.get("name")
            name = name if alt_name is None else alt_name

            otype = obs_dict.get("type")
            if (otype is not None) and ("track" in otype.lower()):
                obs = TrackObservation(filename, item=item, name=name)  # type: ignore
            else:
                x, y = obs_dict.get("x"), obs_dict.get("y")
                obs = PointObservation(filename, item=item, x=x, y=y, name=name)  # type: ignore
            observations[name] = obs
        obs_list = list(observations.values())

        if "connections" in conf:
            raise NotImplementedError()
        else:
            con = Connector(obs_list, mr_list, validate=validate_eum)
        return con

    @staticmethod
    def _yaml_to_dict(filename):
        with open(filename) as f:
            contents = f.read()
        conf = yaml.load(contents, Loader=yaml.FullLoader)
        return conf

    @staticmethod
    def _excel_to_dict(filename):
        with pd.ExcelFile(filename, engine="openpyxl") as xls:
            dfmr = pd.read_excel(xls, "modelresults", index_col=0).T
            dfo = pd.read_excel(xls, "observations", index_col=0).T
            # try: dfc = pd.read_excel(xls, "connections", index_col=0).T
        conf = {}
        conf["modelresults"] = Connector._remove_keys_w_nan_value(dfmr.to_dict())
        conf["observations"] = Connector._remove_keys_w_nan_value(dfo.to_dict())
        return conf

    @staticmethod
    def _remove_keys_w_nan_value(d):
        """Loops through dicts in dict and removes all entries where value is NaN
        e.g. x,y values of TrackObservations
        """
        dout = {}
        for key, subdict in d.items():
            dout[key] = {k: v for k, v in subdict.items() if pd.Series(v).notna().all()}
        return dout<|MERGE_RESOLUTION|>--- conflicted
+++ resolved
@@ -20,289 +20,8 @@
 from modelskill import ModelResult
 from .observation import Observation, PointObservation, TrackObservation
 from .utils import is_iterable_not_str
-<<<<<<< HEAD
 from . import plotting
-
-
-IdOrNameTypes = Optional[Union[int, str]]
-# ModelResultTypes = Union[ModelResult, DfsuModelResult, str]
-GeometryTypes = Optional[Literal["point", "track", "unstructured", "grid"]]
-MRInputType = Union[
-    str,
-    Path,
-    mikeio.DataArray,
-    mikeio.Dataset,
-    mikeio.Dfs0,
-    mikeio.dfsu.Dfsu2DH,
-    pd.DataFrame,
-    pd.Series,
-    xr.Dataset,
-    xr.DataArray,
-    TimeSeries,
-    GridModelResult,
-    DfsuModelResult,
-    TrackModelResult,
-]
-ObsInputType = Union[
-    str,
-    Path,
-    mikeio.DataArray,
-    mikeio.Dataset,
-    mikeio.Dfs0,
-    pd.DataFrame,
-    pd.Series,
-    # protocols.Observation,
-    Observation,
-]
-
-
-def from_matched(
-    data: Union[str, Path, pd.DataFrame, mikeio.Dfs0, mikeio.Dataset],
-    *,
-    obs_item: str | int | None = 0,
-    mod_items: Optional[Iterable[str | int]] = None,
-    aux_items: Optional[Iterable[str | int]] = None,
-    quantity: Optional[Quantity] = None,
-    name: Optional[str] = None,
-    x: Optional[float] = None,
-    y: Optional[float] = None,
-    z: Optional[float] = None,
-) -> Comparer:
-    """Create a Comparer from observation and model results that are already matched (aligned)
-
-    Parameters
-    ----------
-    data : [pd.DataFrame,str,Path,mikeio.Dfs0, mikeio.Dataset]
-        DataFrame (or object that can be converted to a DataFrame e.g. dfs0)
-        with columns obs_item, mod_items, aux_items
-    obs_item : [str,int], optional
-        Name or index of observation item, by default first item
-    mod_items : Iterable[str,int], optional
-        Names or indicies of model items, if None all remaining columns are model items, by default None
-    aux_items : Iterable[str,int], optional
-        Names or indicies of auxiliary items, by default None
-    quantity : Quantity, optional
-        Quantity of the observation and model results, by default Quantity(name="Undefined", unit="Undefined")
-    name : str, optional
-        Name of the comparer, by default None (will be set to obs_item)
-    x : float, optional
-        x-coordinate of observation, by default None
-    y : float, optional
-        y-coordinate of observation, by default None
-    z : float, optional
-        z-coordinate of observation, by default None
-
-    Examples
-    --------
-    >>> import pandas as pd
-    >>> import modelskill as ms
-    >>> df = pd.DataFrame({'stn_a': [1,2,3], 'local': [1.1,2.1,3.1]}, index=pd.date_range('2010-01-01', periods=3))
-    >>> cmp = ms.from_matched(df, obs_item='stn_a') # remaining columns are model results
-    >>> cmp
-    <Comparer>
-    Quantity: Undefined [Undefined]
-    Observation: stn_a, n_points=3
-     Model: local, rmse=0.100
-    >>> df = pd.DataFrame({'stn_a': [1,2,3], 'local': [1.1,2.1,3.1], 'global': [1.2,2.2,3.2], 'nonsense':[1,2,3]}, index=pd.date_range('2010-01-01', periods=3))
-    >>> cmp = ms.from_matched(df, obs_item='stn_a', mod_items=['local', 'global'])
-    >>> cmp
-    <Comparer>
-    Quantity: Undefined [Undefined]
-    Observation: stn_a, n_points=3
-        Model: local, rmse=0.100
-        Model: global, rmse=0.200
-    """
-    # pre-process if dfs0, or mikeio.Dataset
-    if isinstance(data, (str, Path)):
-        assert Path(data).suffix == ".dfs0", "File must be a dfs0 file"
-        data = mikeio.read(data)  # now mikeio.Dataset
-    elif isinstance(data, mikeio.Dfs0):
-        data = data.read()  # now mikeio.Dataset
-    if isinstance(data, mikeio.Dataset):
-        assert len(data.shape) == 1, "Only 0-dimensional data are supported"
-        if quantity is None:
-            quantity = Quantity.from_mikeio_iteminfo(data.items[obs_item])
-        data = data.to_dataframe()
-
-    cmp = Comparer.from_matched_data(
-        data,
-        obs_item=obs_item,
-        mod_items=mod_items,
-        aux_items=aux_items,
-        name=name,
-        x=x,
-        y=y,
-        z=z,
-    )
-    if quantity is not None:
-        cmp.quantity = quantity
-    return cmp
-
-
-def compare(
-    obs: Union[ObsInputType, Sequence[ObsInputType]],
-    mod: Union[MRInputType, Sequence[MRInputType]],
-    *,
-    obs_item: Optional[IdOrNameTypes] = None,
-    mod_item: Optional[IdOrNameTypes] = None,
-    gtype: Optional[GeometryTypes] = None,
-    max_model_gap=None,
-) -> ComparerCollection:
-    """Compare observations and model results
-
-    Parameters
-    ----------
-    obs : (str, pd.DataFrame, Observation)
-        Observation to be compared
-    mod : (str, pd.DataFrame, ModelResultInterface)
-        Model result to be compared
-    obs_item : (int, str), optional
-        observation item, by default None
-    mod_item : (int, str), optional
-        model item, by default None
-    gtype : (str, optional)
-        Geometry type of the model result. If not specified, it will be guessed.
-    max_model_gap : (float, optional)
-        Maximum gap in the model result, by default None
-
-    Returns
-    -------
-    ComparerCollection
-        To be used for plotting and statistics
-    """
-    if isinstance(obs, get_args(ObsInputType)):
-        cmp = _single_obs_compare(
-            obs,
-            mod,
-            obs_item=obs_item,
-            mod_item=mod_item,
-            gtype=gtype,
-            max_model_gap=max_model_gap,
-        )
-        clist = [cmp]
-    elif isinstance(obs, Sequence):
-        clist = [
-            _single_obs_compare(
-                o,
-                mod,
-                obs_item=obs_item,
-                mod_item=mod_item,
-                gtype=gtype,
-                max_model_gap=max_model_gap,
-            )
-            for o in obs
-        ]
-    else:
-        raise ValueError(f"Unknown obs type {type(obs)}")
-
-    return ComparerCollection(clist)
-
-
-def _single_obs_compare(
-    obs: ObsInputType,
-    mod: Union[MRInputType, Sequence[MRInputType]],
-    *,
-    obs_item=None,
-    mod_item=None,
-    gtype: Optional[GeometryTypes] = None,
-    max_model_gap=None,
-) -> Comparer:
-    """Compare a single observation with multiple models"""
-    obs = _parse_single_obs(obs, obs_item, gtype=gtype)
-    mod = _parse_models(mod, mod_item, gtype=gtype)
-    df_mod = _extract_from_models(obs, mod)  # type: ignore
-
-    return Comparer(obs, df_mod, max_model_gap=max_model_gap)
-
-
-def _parse_single_obs(
-    obs, item=None, gtype: Optional[GeometryTypes] = None
-) -> protocols.Observation:
-    if isinstance(obs, Observation):
-        if item is not None:
-            raise ValueError(
-                "obs_item argument not allowed if obs is an modelskill.Observation type"
-            )
-        return obs
-    else:
-        if (gtype is not None) and (
-            GeometryType.from_string(gtype) == GeometryType.TRACK
-        ):
-            return TrackObservation(obs, item=item)
-        else:
-            return PointObservation(obs, item=item)
-
-
-def _parse_models(
-    mod, item: Optional[IdOrNameTypes] = None, gtype: Optional[GeometryTypes] = None
-):
-    """Return a list of ModelResult objects"""
-    if isinstance(mod, get_args(MRInputType)):
-        return [_parse_single_model(mod, item=item, gtype=gtype)]
-    elif isinstance(mod, Sequence):
-        return [_parse_single_model(m, item=item, gtype=gtype) for m in mod]
-    else:
-        raise ValueError(f"Unknown mod type {type(mod)}")
-
-
-def _parse_single_model(
-    mod, item: Optional[IdOrNameTypes] = None, gtype: Optional[GeometryTypes] = None
-):
-    if isinstance(mod, protocols.ModelResult):
-        if item is not None:
-            raise ValueError(
-                "mod_item argument not allowed if mod is an modelskill.ModelResult"
-            )
-        return mod
-
-    try:
-        return ModelResult(mod, item=item, gtype=gtype)
-    except ValueError as e:
-        raise ValueError(
-            f"Could not compare. Unknown model result type {type(mod)}. {str(e)}"
-        )
-
-
-def _extract_from_models(obs, mod: List[protocols.ModelResult]) -> List[pd.DataFrame]:
-    df_model = []
-    for mr in mod:
-        if hasattr(mr, "extract"):
-            mr = mr.extract(obs)
-
-        df = mr.data
-
-        # TODO is this robust enough?
-        old_item = df.columns.values[-1]
-        df = df.rename(columns={old_item: mr.name})
-        if (df is not None) and (len(df) > 0):
-            df_model.append(df)
-        else:
-            warnings.warn(
-                f"No data found when extracting '{obs.name}' from model '{mr.name}'"
-            )
-    return df_model
-
-
-# def _parse_model(mod, item: IdOrNameTypes = None) -> protocols.ModelResult:
-#     if isinstance(mod, str):
-#         dfs = mikeio.open(mod)
-#         if (len(dfs.items) > 1) and (item is None):
-#             raise ValueError("Model ambiguous - please provide item")
-#         mod = dfs.read(items=item).to_dataframe()
-#     elif isinstance(mod, pd.DataFrame):
-#         mod = ModelResult(mod, item=item).data
-#     elif isinstance(mod, pd.Series):
-#         mod = mod.to_frame()
-
-#     assert mod.shape[1] == 1  # A single item
-
-#     mod.columns = ["Model"]
-
-#     return mod
-=======
-from .plot import plot_spatial_overview
 from .comparison import PointComparer, ComparerCollection, TrackComparer
->>>>>>> 77266b6f
 
 
 class _BaseConnector(ABC):
