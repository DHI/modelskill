from __future__ import annotations
from abc import ABC, abstractmethod
import os

import yaml
from typing import (
    Optional,
    Union,
    Mapping,
    Sequence,
    Any,
)
import warnings
import numpy as np
import pandas as pd
import matplotlib.pyplot as plt

import mikeio

from modelskill import ModelResult
from .observation import Observation, PointObservation, TrackObservation
<<<<<<< HEAD
from .comparison import PointComparer, ComparerCollection, TrackComparer
from .utils import is_iterable_not_str
from .plot import plot_spatial_overview



# def _parse_model(mod, item: IdOrNameTypes = None) -> protocols.ModelResult:
#     if isinstance(mod, str):
#         dfs = mikeio.open(mod)
#         if (len(dfs.items) > 1) and (item is None):
#             raise ValueError("Model ambiguous - please provide item")
#         mod = dfs.read(items=item).to_dataframe()
#     elif isinstance(mod, pd.DataFrame):
#         mod = ModelResult(mod, item=item).data
#     elif isinstance(mod, pd.Series):
#         mod = mod.to_frame()

#     assert mod.shape[1] == 1  # A single item

#     mod.columns = ["Model"]

#     return mod
=======
from .utils import is_iterable_not_str
from .plot import plot_spatial_overview
from .comparison import PointComparer, ComparerCollection, TrackComparer
>>>>>>> 77266b6f


class _BaseConnector(ABC):
    def __init__(self) -> None:
        self.modelresults: {}  # type: ignore
        self.name = None
        self.obs: Any = None

    @property
    def n_models(self):
        """Number of (unique) model results in Connector."""
        return len(self.modelresults)

    @property
    def mod_names(self):
        """Names of (unique) model results in Connector."""
        return list(self.modelresults.keys())

    @abstractmethod
    def extract(self):
        pass


class _SingleObsConnector(_BaseConnector):
    """A connection between a single observation and model(s)"""

    def __repr__(self):
        if self.n_models > 0:
            obs_txt = f"obs={self.name}(n={self.obs.n_points})"
            mod_txt = f"model={self.modelresults[0].name}"
            if self.n_models > 1:
                mod_txt = f"{self.n_models} models="
                mod_txt += "[" + ", ".join(m.name for m in self.modelresults) + "]"
                if len(mod_txt) > 25:
                    mod_txt = mod_txt[:20] + "...]"
            txt = f"{obs_txt} :: {mod_txt}"
        else:
            txt = "[empty]"

        return f"<{self.__class__.__name__}> {txt}"

    def __init__(self, obs, mod, weight=1.0, validate=True):
        super().__init__()
        obs = self._parse_observation(obs)
        self.name = obs.name
        modelresults = self._parse_model(mod)

        ok = self._validate(obs, modelresults)
        if validate and (not ok):
            mod_txt = (
                f"model '{modelresults[0].name}'"
                if len(modelresults) == 1
                else f"models {[m.name for m in modelresults]}"
            )
            raise ValueError(
                f"Validation failed! Cannot connect observation '{obs.name}' and {mod_txt}."
            )
        if ok or (not validate):
            self.modelresults = modelresults
            self.obs = obs
            self.obs.weight = weight

    def _parse_model(self, mod):
        if is_iterable_not_str(mod):
            mr = []
            for m in mod:
                mr.append(self._parse_single_model(m))
        else:
            mr = [self._parse_single_model(mod)]
        return mr

    def _parse_single_model(self, mod):
        if isinstance(mod, (pd.Series, pd.DataFrame, mikeio.DataArray)):
            return ModelResult(mod)
        else:
            return mod

    def _validate(self, obs, modelresults):
        # TODO: add validation errors to list
        ok = True
        for mod in modelresults:
            # has_mod_item = self._has_mod_item(mod)
            quantity_match = obs.quantity.is_compatible(mod.quantity)
            in_domain = self._validate_in_domain(obs, mod)
            time_overlaps = self._validate_start_end(obs, mod)
            ok = ok and quantity_match and in_domain and time_overlaps
        return ok

    @staticmethod
    def _validate_in_domain(obs, mod):
        in_domain = True
        # if isinstance(mod, protocols.ModelResult) and isinstance(obs, PointObservation):
        #     in_domain = mod._in_domain(obs.x, obs.y)
        #     if not in_domain:
        #         warnings.warn(
        #             f"Outside domain! Obs '{obs.name}' outside model '{mod.name}'"
        #         )
        return in_domain

    @staticmethod
    def _validate_start_end(obs, mod):
        if obs.end_time < mod.start_time:
            warnings.warn(
                f"No time overlap! Obs '{obs.name}' end is before model '{mod.name}' start"
            )
            return False

        if obs.start_time > mod.end_time:
            warnings.warn(
                f"No time overlap! Obs '{obs.name}' start is after model '{mod.name}' end"
            )
            return False

        return True

    def plot_observation_positions(self, figsize=None):
        """Plot observation points on a map showing the model domain

        Parameters
        ----------
        figsize : (float, float), optional
            figure size, by default None
        """
        return plot_spatial_overview(
            obs=[self.obs], mod=self.modelresults, figsize=figsize
        )

    @staticmethod
    def _comparer_or_None(comparer, warn=True):
        """If comparer is empty issue warning and return None."""
        if comparer.n_points == 0:
            if warn:
                name = comparer.name
                warnings.warn(f"No overlapping data was found for {name}!")
            return None
        return comparer


class PointConnector(_SingleObsConnector):
    """Connector for a single PointObservation and ModelResults

    Typically, not constructed directly, but part of a Connector.

    Examples
    --------
    >>> mr = ModelResult("Oresund2D.dfsu", item=0)
    >>> o1 = PointObservation("Drogden_Fyr.dfs0", item=0, x=355568., y=6156863.)
    >>> con1 = PointConnector(o1, mr)
    >>> con = Connector(o1, mr)    # con[0] = con1
    """

    def _parse_observation(self, obs):
        if isinstance(obs, (pd.Series, pd.DataFrame)):
            return PointObservation(obs)
        elif isinstance(obs, str):
            return PointObservation(obs)
        elif isinstance(obs, Observation):
            return obs
        else:
            raise ValueError(f"Unknown observation type {type(obs)}")

    def extract(self, max_model_gap: Optional[float] = None) -> Optional[PointComparer]:
        """Extract model results at times and positions of observation.

        Returns
        -------
        PointComparer
            A comparer object for further analysis and plotting.
        """

        assert isinstance(self.obs, PointObservation)
        df_model = []
        for mr in self.modelresults:
            if hasattr(mr, "extract"):
                mr = mr.extract(self.obs)

            df = mr.data
            if (df is not None) and (len(df) > 0):
                df_model.append(df)
            else:
                warnings.warn(
                    f"No data found when extracting '{self.obs.name}' from model '{mr.name}'"
                )

        if len(df_model) == 0:
            warnings.warn(
                f"No overlapping data was found for PointObservation '{self.obs.name}'!"
            )
            return None

        comparer = PointComparer(self.obs, df_model, max_model_gap=max_model_gap)
        return self._comparer_or_None(comparer)


class TrackConnector(_SingleObsConnector):
    """Connector for a single TrackObservation and ModelResults

    Typically, not constructed directly, but part of a Connector.

    Examples
    --------
    >>> mr = ModelResult("Oresund2D.dfsu", item=0)
    >>> o1 = TrackObservation(df, item=2, name="altimeter")
    >>> con1 = TrackConnector(o1, mr)
    >>> con = Connector(o1, mr)    # con[0] = con1
    """

    def _parse_observation(self, obs) -> TrackObservation:
        if isinstance(obs, TrackObservation):
            return obs
        else:
            raise ValueError(f"Unknown track observation type {type(obs)}")

    def extract(self, max_model_gap: Optional[float] = None) -> Optional[TrackComparer]:
        """Extract model results at times and positions of track observation.

        Returns
        -------
        TrackComparer
            A comparer object for further analysis and plotting."""

        assert isinstance(self.obs, TrackObservation)
        df_model = []
        for mr in self.modelresults:
            if hasattr(mr, "extract"):
                mr = mr.extract(self.obs)

            df = mr.data
            if (df is not None) and (len(df) > 0):
                df_model.append(df)
            else:
                warnings.warn(
                    f"No data in extracted track '{self.obs.name}' from model '{mr.name}'"
                )

        if len(df_model) == 0:
            warnings.warn(
                f"No overlapping data was found for TrackObservation '{self.obs.name}'!"
            )
            return None

        comparer = TrackComparer(self.obs, df_model, max_model_gap=max_model_gap)
        return self._comparer_or_None(comparer)


class Connector(_BaseConnector, Mapping, Sequence):
    """The Connector is used for matching Observations and ModelResults

    It is one of the most important classes in modelskill. The connections are
    added either at construction of the Connector or by using the add()
    method.

    When observations and modelResults are added the connection is
    validated (inside domain? overlapping time? eum match?).

    The extract() method are then called to extract ModelResult data at
    the time and positions of each observation.

    Note
    ----
    Only ModelResults with a single item can be added to the Connector.
    From a multi-item ModelResult 'mr' an item must selected e.g. with
    'mr[0]' before adding

    Examples
    --------
    >>> mr = ModelResult("Oresund2D.dfsu", item=0)
    >>> o1 = PointObservation("Drogden_Fyr.dfs0", item=0, x=355568., y=6156863.)
    >>> o2 = TrackObservation(df, item=2, name="altimeter")
    >>> conA = Connector([o1, o2], mr)
    >>> conB = Connector()
    >>> conB.add(o1, mr)
    >>> conB.add(o2, mr)    # conA = conB
    >>> cc = conB.extract()
    """

    @property
    def n_observations(self):
        """Number of (unique) observations in Connector."""
        return len(self.observations)

    @property
    def obs_names(self):
        """Names of (unique) observations in Connector."""
        return list(self.observations.keys())

    def __repr__(self):
        txt = "<Connector> with \n"
        return txt + "\n".join(" -" + repr(c) for c in self.connections.values())

    def __init__(self, obs=None, mod=None, weight=1.0, validate=True):
        super().__init__()
        self.connections = {}
        self.observations = {}
        self.modelresults = {}
        if (obs is not None) and (mod is not None):
            if not is_iterable_not_str(obs):
                obs = [obs]
            weight = self._parse_weights(len(obs), weight)
            for j, o in enumerate(obs):
                self.add(o, mod, weight=weight[j], validate=validate)
        elif (mod is not None) or (obs is not None):
            raise ValueError("obs and mod must both be specified (or both None)")

    def add(self, obs, mod=None, weight=1.0, validate=True):
        """Add Observation-ModelResult-connections to Connector

        Note
        ----
        Only ModelResults with a single item can be added to the Connector.
        From a multi-item ModelResult 'mr' an item must selected e.g. with
        'mr[0]' before adding

        Parameters
        ----------
        obs : (str, pd.DataFrame, Observation)
            Observation(s) to be compared
        mod : (str, pd.DataFrame, ModelResult)
            Model result(s) to be compared
        weight: float, optional
            Relative weight used in weighted skill calculation, default 1.0
        validate : bool, optional
            Perform validation on eum type, observation-model
            overlap in space and time? by default True

        Examples
        --------
        >>> mr = ModelResult("Oresund2D.dfsu", item=0)
        >>> o1 = PointObservation("Drogden_Fyr.dfs0", item=0, x=355568., y=6156863.)
        >>> o2 = TrackObservation(df, item=2, name="altimeter")
        >>> conA = Connector()
        >>> conA.add([o1, o2], mr)
        >>> conB = Connector()
        >>> conB.add(o1, mr)
        >>> conB.add(o2, mr)   # conA = conB
        """
        if is_iterable_not_str(obs):
            weight = self._parse_weights(len(obs), weight)
            for j, o in enumerate(obs):
                self.add(o, mod, weight=weight[j], validate=validate)
            return
        elif isinstance(obs, _SingleObsConnector):
            con = obs
        else:
            if isinstance(obs, TrackObservation):
                con = TrackConnector(obs, mod, weight=weight, validate=validate)
            else:
                con = PointConnector(obs, mod, weight=weight, validate=validate)
        if con.n_models > 0:  # What other option is there??
            if con.name not in self.connections:
                self.connections[con.name] = con
                self._add_observation(con.obs)
            else:
                self.connections[con.name].modelresults.append(con.modelresults[0])

            self._add_modelresults(con.modelresults)

    @staticmethod
    def _parse_weights(n_obs, weights):
        if np.isscalar(weights):
            weights = weights * np.ones(n_obs, dtype=np.float64)
        if len(weights) != n_obs:
            raise ValueError("weight and obs should have same length")
        return weights

    def _add_observation(self, obs):
        if obs.name not in self.obs_names:
            self.observations[obs.name] = obs

    def _add_modelresults(self, mod):
        if is_iterable_not_str(mod):
            for m in mod:
                self._add_modelresults(m)
        else:
            if mod.name not in self.mod_names:
                self.modelresults[mod.name] = mod

    def _get_obs_name(self, obs):
        return self.obs_names[self._get_obs_id(obs)]

    def _get_obs_id(self, obs):
        n_con = len(self.connections)
        if obs is None or n_con <= 1:
            return 0
        elif isinstance(obs, str):
            if obs in self.obs_names:
                obs_id = self.obs_names.index(obs)
            else:
                raise KeyError(
                    f"connection {obs} could not be found in {self.obs_names}"
                )
        elif isinstance(obs, int):
            if obs < 0:  # Handle negative indices
                obs += n_con
            if obs >= 0 and obs < n_con:
                obs_id = obs
            else:
                raise IndexError(f"connection id {obs} is out of range (0, {n_con-1})")
        else:
            raise KeyError("connection must be None, str or int")
        return obs_id

    def __getitem__(self, x):
        if isinstance(x, int):
            x = self._get_obs_name(x)

        return self.connections[x]

    def __len__(self) -> int:
        return len(self.connections)

    def __iter__(self):
        return iter(self.connections.values())

    def extract(self, *args, **kwargs) -> ComparerCollection:
        """Extract model results at times and positions of all observations.

        Returns
        -------
        ComparerCollection
            A comparer object for further analysis and plotting.
        """

        cmps = [con.extract(*args, **kwargs) for con in self.connections.values()]
        cc = ComparerCollection(cmps)
        return cc

    def plot_observation_positions(self, title=None, figsize=None):
        """Plot observation points on a map showing the model domain

        Parameters
        ----------
        title: str, optional
            plot title, default empty
        figsize : (float, float), optional
            figure size, by default None

        Examples
        --------
        >>> con.plot_observation_positions()
        >>> con.plot_observation_positions(figsize=(10,10))
        >>> con.plot_observation_positions("A Map")
        """
        obs = list(self.observations.values())
        mod = list(self.modelresults.values())
        return plot_spatial_overview(obs=obs, mod=mod, title=title, figsize=figsize)

    def plot_temporal_coverage(
        self,
        *,
        show_model=True,
        limit_to_model_period=True,
        marker="_",
        title=None,
        figsize=None,
    ):
        """Plot graph showing temporal coverage for all observations

        Parameters
        ----------
        show_model : bool, optional
            Show model(s) as separate lines on plot, by default True
        limit_to_model_period : bool, optional
            Show temporal coverage only for period covered
            by the model, by default True
        marker : str, optional
            plot marker for observations, by default "_"
        title: str, optional
            plot title, default empty
        figsize : Tuple(float, float), optional
            size of figure, by default (7, 0.45*n_lines)

        Examples
        --------
        >>> con.plot_temporal_coverage()
        >>> con.plot_temporal_coverage(show_model=False)
        >>> con.plot_temporal_coverage(limit_to_model_period=False)
        >>> con.plot_temporal_coverage(marker=".")
        >>> con.plot_temporal_coverage(figsize=(5,3))
        """
        n_models = self.n_models if show_model else 0
        n_lines = n_models + self.n_observations
        if figsize is None:
            ysize = max(2.0, 0.45 * n_lines)
            figsize = (7, ysize)

        fig, ax = plt.subplots(figsize=figsize)
        y = np.repeat(0.0, 2)
        labels = []

        if show_model:
            for key, mr in self.modelresults.items():
                y += 1.0
                plt.plot([mr.start_time, mr.end_time], y)
                labels.append(key)

        for key, obs in self.observations.items():
            y += 1.0
            plt.plot(obs.time, y[0] * np.ones_like(obs.values), marker, markersize=5)
            labels.append(key)

        if limit_to_model_period:
            mr = list(self.modelresults.values())[0]  # take first
            plt.xlim([mr.start_time, mr.end_time])

        plt.yticks(np.arange(n_lines) + 1, labels)
        if show_model:
            for j in range(n_models):
                ax.get_yticklabels()[j].set_fontstyle("italic")
                ax.get_yticklabels()[j].set_weight("bold")
                # set_color("#004165")
        fig.autofmt_xdate()

        if title:
            ax.set_title(title)
        return ax

    def to_config(self, filename: Optional[str] = None, relative_path=True):
        """Save Connector to a config file.

        Parameters
        ----------
        filename: str or Path
            Save configuration in yaml format
        relative_path: bool, default=True
            Use filenames relative to config file location

        Notes
        -----
        1. Manually create your Connector in modelskill as usual
        2. When you are satisfied, save config: connector.to_config('conf.yml')
        3. Later: run your reporting from the commandline e.g. directly after model execution
        """
        conf = {}

        folder = None
        if relative_path and filename is not None:
            folder = os.path.dirname(filename)

        # model results
        conf_mr = {}
        for name, mr in self.modelresults.items():
            conf_mr[name] = self._modelresult_to_dict(mr, folder)
        conf["modelresults"] = conf_mr

        # observations
        conf_obs = {}
        for name, obs in self.observations.items():
            conf_obs[name] = self._observation_to_dict(obs, folder)
        conf["observations"] = conf_obs

        if filename is not None:
            ext = os.path.splitext(filename)[-1]
            if (ext == ".yml") or (ext == ".yaml") or (ext == ".conf"):
                self._config_to_yml(filename, conf)
            elif "xls" in ext:
                self._config_to_excel(filename, conf)
            else:
                raise ValueError("Filename extension not supported! Use .yml or .xlsx")
        else:
            return conf

    @staticmethod
    def _modelresult_to_dict(mr, folder):
        d = {}
        # d["display_name"] = mr.name
        if mr.filename is None:
            raise ValueError(
                f"Cannot write Connector to conf file! ModelResult '{mr.name}' has no filename."
            )
        if folder is None:
            d["filename"] = mr.filename
        else:
            d["filename"] = os.path.relpath(mr.filename, start=folder)
        d["item"] = mr.item
        return d

    @staticmethod
    def _observation_to_dict(obs, folder):
        d = {}
        # d["display_name"] = obs.name
        d["type"] = obs.__class__.__name__
        if obs.filename is None:
            raise ValueError(
                f"Cannot write Connector to conf file! Observation '{obs.name}' has no filename."
            )
        if folder is None:
            d["filename"] = obs.filename
        else:
            d["filename"] = os.path.relpath(obs.filename, start=folder)
        d["item"] = obs._item
        if isinstance(obs, PointObservation):
            d["x"] = obs.x
            d["y"] = obs.y
        # d["quantity_name"] = obs.quantity.name
        return d

    @staticmethod
    def _config_to_excel(filename, conf):
        with pd.ExcelWriter(filename) as writer:
            dfmr = pd.DataFrame(conf["modelresults"]).T
            dfmr.index.name = "name"
            dfmr.to_excel(writer, sheet_name="modelresults")

            dfo = pd.DataFrame(conf["observations"]).T
            dfo.index.name = "name"
            dfo.to_excel(writer, sheet_name="observations")

            # dfo = pd.DataFrame(conf["connections"]).T
            # dfo.to_excel(writer, sheet_name="connections")

    @staticmethod
    def _config_to_yml(filename, conf):
        with open(filename, "w") as f:
            # TODO: preserve order
            yaml.dump(conf, f)  # , default_flow_style=False

    @staticmethod
    def from_config(conf: Union[dict, str], *, validate_eum=True, relative_path=True):
        """Load Connector from a config file (or dict)

        Parameters
        ----------
        configuration : Union[atr, dict]
            path to config file or dict with configuration
        validate_eum : bool, optional
            require eum to match, by default True
        relative_path: bool, optional
             file path are relative to configuration file, and not current directory

        Returns
        -------
        Connector
            A Connector object with the given configuration

        Examples
        --------
        >>> con = Connector.from_config('Oresund.yml')
        >>> cc = con.extract()
        """
        if isinstance(conf, str):
            filename = conf
            ext = os.path.splitext(filename)[-1]
            dirname = os.path.dirname(filename)
            if (ext == ".yml") or (ext == ".yaml") or (ext == ".conf"):
                conf = Connector._yaml_to_dict(filename)
            elif "xls" in ext:
                conf = Connector._excel_to_dict(filename)
            else:
                raise ValueError("Filename extension not supported! Use .yml or .xlsx")
        else:
            dirname = ""

        modelresults = {}

        assert isinstance(conf, dict)
        for name, mr_dict in conf["modelresults"].items():
            if not mr_dict.get("include", True):
                continue
            if relative_path:
                filename = os.path.join(dirname, mr_dict["filename"])
            else:
                filename = mr_dict["filename"]
            item = mr_dict.get("item")
            mr = ModelResult(filename, name=name, item=item)
            modelresults[name] = mr
        mr_list = list(modelresults.values())

        observations = {}
        for name, obs_dict in conf["observations"].items():
            if not obs_dict.get("include", True):
                continue
            if relative_path:
                filename = os.path.join(dirname, obs_dict["filename"])
            else:
                filename = obs_dict["filename"]
            item = obs_dict.get("item")
            alt_name = obs_dict.get("name")
            name = name if alt_name is None else alt_name

            otype = obs_dict.get("type")
            if (otype is not None) and ("track" in otype.lower()):
                obs = TrackObservation(filename, item=item, name=name)  # type: ignore
            else:
                x, y = obs_dict.get("x"), obs_dict.get("y")
                obs = PointObservation(filename, item=item, x=x, y=y, name=name)  # type: ignore
            observations[name] = obs
        obs_list = list(observations.values())

        if "connections" in conf:
            raise NotImplementedError()
        else:
            con = Connector(obs_list, mr_list, validate=validate_eum)
        return con

    @staticmethod
    def _yaml_to_dict(filename):
        with open(filename) as f:
            contents = f.read()
        conf = yaml.load(contents, Loader=yaml.FullLoader)
        return conf

    @staticmethod
    def _excel_to_dict(filename):
        with pd.ExcelFile(filename, engine="openpyxl") as xls:
            dfmr = pd.read_excel(xls, "modelresults", index_col=0).T
            dfo = pd.read_excel(xls, "observations", index_col=0).T
            # try: dfc = pd.read_excel(xls, "connections", index_col=0).T
        conf = {}
        conf["modelresults"] = Connector._remove_keys_w_nan_value(dfmr.to_dict())
        conf["observations"] = Connector._remove_keys_w_nan_value(dfo.to_dict())
        return conf

    @staticmethod
    def _remove_keys_w_nan_value(d):
        """Loops through dicts in dict and removes all entries where value is NaN
        e.g. x,y values of TrackObservations
        """
        dout = {}
        for key, subdict in d.items():
            dout[key] = {k: v for k, v in subdict.items() if pd.Series(v).notna().all()}
        return dout<|MERGE_RESOLUTION|>--- conflicted
+++ resolved
@@ -19,34 +19,9 @@
 
 from modelskill import ModelResult
 from .observation import Observation, PointObservation, TrackObservation
-<<<<<<< HEAD
-from .comparison import PointComparer, ComparerCollection, TrackComparer
-from .utils import is_iterable_not_str
-from .plot import plot_spatial_overview
-
-
-
-# def _parse_model(mod, item: IdOrNameTypes = None) -> protocols.ModelResult:
-#     if isinstance(mod, str):
-#         dfs = mikeio.open(mod)
-#         if (len(dfs.items) > 1) and (item is None):
-#             raise ValueError("Model ambiguous - please provide item")
-#         mod = dfs.read(items=item).to_dataframe()
-#     elif isinstance(mod, pd.DataFrame):
-#         mod = ModelResult(mod, item=item).data
-#     elif isinstance(mod, pd.Series):
-#         mod = mod.to_frame()
-
-#     assert mod.shape[1] == 1  # A single item
-
-#     mod.columns = ["Model"]
-
-#     return mod
-=======
 from .utils import is_iterable_not_str
 from .plot import plot_spatial_overview
 from .comparison import PointComparer, ComparerCollection, TrackComparer
->>>>>>> 77266b6f
 
 
 class _BaseConnector(ABC):
