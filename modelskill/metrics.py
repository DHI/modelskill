"""The `metrics` module contains different skill metrics for evaluating the 
difference between a model and an observation. 

* bias
* max_error
* root_mean_squared_error (rmse)    
* urmse
* mean_absolute_error (mae)
* mean_absolute_percentage_error (mape)
* kling_gupta_efficiency (kge)
* nash_sutcliffe_efficiency (nse)
* r2 (r2=nse)
* model_efficiency_factor (mef)
* wilmott
* scatter_index (si)
* corrcoef (cc)
* spearmanr (rho)
* lin_slope
* hit_ratio
* explained_variance (ev)
* peak_ratio (pr)

The names in parentheses are shorthand aliases for the different metrics.

Examples
--------
>>> obs = np.array([0.3, 2.1, -1.0])
>>> mod = np.array([0.0, 2.3, 1.0])
>>> bias(obs, mod)
0.6333333333333332
>>> max_error(obs, mod)
2.0
>>> rmse(obs, mod)
1.173314393786536
>>> urmse(obs, mod)
0.9877021593352702
>>> mae(obs, mod)
0.8333333333333331
>>> mape(obs, mod)
103.17460317460316
>>> nse(obs, mod)
0.14786795048143053
>>> r2(obs, mod)
0.14786795048143053
>>> mef(obs, mod)
0.9231099877688299
>>> si(obs, mod)
0.8715019052958266
>>> spearmanr(obs, mod)
0.5
>>> cc(obs, mod)
0.637783218973691
>>> lin_slope(obs, mod)
0.4724896836313617
>>> willmott(obs, mod)
0.7484604452865941
>>> hit_ratio(obs, mod, a=0.5)
0.6666666666666666
>>> ev(obs, mod)
0.39614855570839064
"""
import sys
import typing
import warnings

import numpy as np
<<<<<<< HEAD
from scipy.stats import circmean
=======
from scipy import stats
>>>>>>> c262abbb

def _residual(obs: np.ndarray, model: np.ndarray, circular=False) -> np.ndarray:
    """Residuals: model minus obs"""
    assert obs.size == model.size
    resi = model.ravel() - obs.ravel()
    if circular:
        # alternative:
        # resi = np.rad2deg(np.arctan2(np.sin(np.deg2rad(model - obs)), 
        #                          np.cos(np.deg2rad(model - obs))))
        resi = (resi + 180) % 360 - 180
    return resi

def _mean(vec: np.ndarray, circular: bool=False) -> float:
    """Mean of array"""
    if circular:
        # alternative: scipy.stats.circmean
        # return np.rad2deg(np.arctan2(np.mean(np.sin(np.deg2rad(vec))),
        #                          np.mean(np.cos(np.deg2rad(vec)))))
        return circmean(vec, low=0, high=360)
    else:
        return np.mean(vec)

def _std(vec: np.ndarray, circular: bool=False) -> float:
    """Std of array"""
    if circular:
        # alternative: scipy.stats.circstd (radians)
        angles_rad = np.deg2rad(vec)
        R = np.hypot(np.mean(np.cos(angles_rad)), np.mean(np.sin(angles_rad)))
        R = min(R, 1)  # ensure R is not slightly more than 1
        circular_std = np.sqrt(-2 * np.log(R))
        return np.rad2deg(circular_std)
    else:
        return np.std(vec)

def bias(obs, model, circular=False) -> float:
    """Bias (mean error)

    .. math::
        bias=\\frac{1}{n}\\sum_{i=1}^n (model_i - obs_i)

    Range: :math:`(-\\infty, \\infty)`; Best: 0
    """

    return _mean(_residual(obs, model, circular=circular), circular=circular)


def max_error(obs, model, circular=False) -> float:
    """Max (absolute) error

    .. math::
        max_{error} = max(|model_i - obs_i|)

    Range: :math:`[0, \\infty)`; Best: 0
    """

    resi = _residual(obs, model, circular=circular)
    if circular:
        # Compute the absolute differences and then 
        # find the shortest distance between angles
        abs_diffs = np.abs(resi)
        circular_diffs = np.minimum(abs_diffs, 360 - abs_diffs)
        return np.max(circular_diffs)
    else:
        return np.max(np.abs(resi))


def mae(obs: np.ndarray, model: np.ndarray, weights: np.ndarray = None, circular: bool = False) -> float:
    """alias for mean_absolute_error"""
    return mean_absolute_error(obs, model, weights, circular=circular)


def mean_absolute_error(
    obs: np.ndarray, model: np.ndarray, weights: np.ndarray = None, circular:bool=False
) -> float:
    """Mean Absolute Error (MAE)

    .. math::
        MAE=\\frac{1}{n}\\sum_{i=1}^n|model_i - obs_i|

    Range: :math:`[0, \\infty)`; Best: 0
    """
    resi = _residual(obs, model, circular=circular)
    return np.average(np.abs(resi), weights=weights)


def mape(obs: np.ndarray, model: np.ndarray, circular:bool = False) -> float:
    """alias for mean_absolute_percentage_error"""
    return mean_absolute_percentage_error(obs, model, circular=circular)


def mean_absolute_percentage_error(obs: np.ndarray, model: np.ndarray, circular:bool = False) -> float:
    """Mean Absolute Percentage Error (MAPE)

    .. math::
        MAPE=\\frac{1}{n}\\sum_{i=1}^n\\frac{|model_i - obs_i|}{obs_i}*100

    Range: :math:`[0, \\infty)`; Best: 0
    """

    assert obs.size == model.size

    if len(obs) == 0:
        return np.nan
    if np.any(obs == 0.0):
        warnings.warn("Observation is zero, consider to use another metric than MAPE")
        return np.nan  # TODO is it better to return a large value +inf than NaN?

    resi = _residual(obs, model, circular=circular)  
    return np.mean(np.abs((resi) / obs.ravel())) * 100


def urmse(obs: np.ndarray, model: np.ndarray, weights: np.ndarray = None, circular: bool = False) -> float:
    """Unbiased Root Mean Squared Error (uRMSE)

    .. math::

        res_i = model_i - obs_i

        res_{u,i} = res_i - \\overline {res}

        uRMSE = \\sqrt{\\frac{1}{n} \\sum_{i=1}^n res_{u,i}^2}

    Range: :math:`[0, \\infty)`; Best: 0

    See Also
    --------
    root_mean_squared_error
    """
    return root_mean_squared_error(obs, model, weights, unbiased=True, circular=circular)


def rmse(
    obs: np.ndarray,
    model: np.ndarray,
    weights: np.ndarray = None,
    unbiased: bool = False,
    circular: bool = False,
) -> float:
    """alias for root_mean_squared_error"""
    return root_mean_squared_error(obs, model, weights, unbiased, circular=circular)


def root_mean_squared_error(
    obs: np.ndarray,
    model: np.ndarray,
    weights: np.ndarray = None,
    unbiased: bool = False,
    circular: bool = False,
) -> float:
    """Root Mean Squared Error (RMSE)

    .. math::
        res_i = model_i - obs_i

        RMSE=\\sqrt{\\frac{1}{n} \\sum_{i=1}^n res_i^2}

    Unbiased version:

    .. math::

        res_{u,i} = res_i - \\overline {res}

        uRMSE=\\sqrt{\\frac{1}{n} \\sum_{i=1}^n res_{u,i}^2}

    Range: :math:`[0, \\infty)`; Best: 0

    """
    residual = _residual(obs, model, circular=circular)
    if unbiased:
        residual = residual - _mean(residual, circular=circular)
    return np.sqrt(np.average(residual**2, weights=weights))


def nse(obs: np.ndarray, model: np.ndarray, circular: bool = False) -> float:
    """alias for nash_sutcliffe_efficiency"""
    return nash_sutcliffe_efficiency(obs, model, circular=circular)


def nash_sutcliffe_efficiency(obs: np.ndarray, model: np.ndarray, circular: bool = False) -> float:
    """Nash-Sutcliffe Efficiency (NSE)

    .. math::

        NSE = 1 - \\frac {\\sum _{i=1}^{n}\\left(model_{i} - obs_{i}\\right)^{2}}
                       {\\sum_{i=1}^{n}\\left(obs_{i} - {\\overline{obs}}\\right)^{2}}

    Range: :math:`(-\\infty, 1]`; Best: 1

    Note
    ----
    r2 = nash_sutcliffe_efficiency(nse)

    References
    ----------
    Nash, J. E.; Sutcliffe, J. V. (1970). "River flow forecasting through conceptual models part I — A discussion of principles". Journal of Hydrology. 10 (3): 282–290.
    """
    assert obs.size == model.size

    if circular:
        raise NotImplementedError("NSE is not implemented for circular data")

    if len(obs) == 0:
        return np.nan
    error = 1 - (
        np.sum((obs.ravel() - model.ravel()) ** 2)
        / np.sum((obs.ravel() - np.mean(obs.ravel())) ** 2)
    )

    return error


def kling_gupta_efficiency(obs: np.ndarray, model: np.ndarray, circular: bool = False) -> float:
    """
    Kling-Gupta Efficiency (KGE)

    .. math::

        KGE = 1 - \\sqrt{(r-1)^2 + \\left(\\frac{\\sigma_{mod}}{\\sigma_{obs}} - 1\\right)^2 +
                                   \\left(\\frac{\\mu_{mod}}{\\mu_{obs}} - 1\\right)^2 }

    where :math:`r` is the pearson correlation coefficient, :math:`\\mu_{obs},\\mu_{mod}` and :math:`\\sigma_{obs},\\sigma_{mod}` is the mean and standard deviation of observations and model.

    Range: :math:`(-\\infty, 1]`; Best: 1

    References
    ----------
    Gupta, H. V., Kling, H., Yilmaz, K. K. and Martinez, G. F., (2009), Decomposition of the mean squared error and NSE performance criteria: Implications for improving hydrological modelling, J. Hydrol., 377(1-2), 80-91

    Knoben, W. J. M., Freer, J. E., and Woods, R. A. (2019) Technical note: Inherent benchmark or not? Comparing Nash–Sutcliffe and Kling–Gupta efficiency scores, Hydrol. Earth Syst. Sci., 23, 4323-4331
    """
    assert obs.size == model.size

    if len(obs) == 0 or _std(obs, circular=circular) == 0.0:
        return np.nan

    if _std(model, circular=circular) > 1e-12:
        r = corrcoef(obs, model, circular=circular)
        if np.isnan(r):
            r = 0.0
    else:
        r = 0.0

    res = 1 - np.sqrt(
        (r - 1) ** 2
        + (_std(model, circular=circular) / _std(obs, circular=circular) - 1.0) ** 2
        + (_mean(model, circular=circular) / _mean(obs, circular=circular) - 1.0) ** 2
    )

    return res


def kge(obs: np.ndarray, model: np.ndarray, circular: bool = False) -> float:
    """alias for kling_gupta_efficiency"""
    return kling_gupta_efficiency(obs, model, circular=circular)


def r2(obs: np.ndarray, model: np.ndarray, circular: bool=False) -> float:
    """Coefficient of determination (R2)

    Pronounced 'R-squared'; the proportion of the variation in the dependent variable that is predictable from the independent variable(s), i.e. the proportion of explained variance.

    .. math::

        R^2 = 1 - \\frac{\\sum_{i=1}^n (model_i - obs_i)^2}
                    {\\sum_{i=1}^n (obs_i - \\overline {obs})^2}

    Range: :math:`(-\\infty, 1]`; Best: 1

    Note
    ----
    r2 = nash_sutcliffe_efficiency(nse)

    Examples
    --------
    >>> obs = np.array([1.0,1.1,1.2,1.3,1.4])
    >>> model = np.array([1.09, 1.16, 1.3 , 1.38, 1.49])
    >>> r2(obs, model)
    0.6379999999999998
    """
    assert obs.size == model.size
    if len(obs) == 0:
        return np.nan

    SSr = np.sum(_residual(obs, model, circular=circular)**2)
    obsn = obs - obs.mean()
    if circular:
        obsn = (obsn + 180) % 360 - 180
    SSt = np.sum(obsn ** 2)

    return 1 - SSr / SSt


def mef(obs: np.ndarray, model: np.ndarray, circular: bool = False) -> float:
    """alias for model_efficiency_factor"""
    return model_efficiency_factor(obs, model, circular=circular)


def model_efficiency_factor(obs: np.ndarray, model: np.ndarray, circular: bool = False) -> float:
    """Model Efficiency Factor (MEF)

    Scale independent RMSE, standardized by Stdev of observations

    .. math::

        MEF = \\frac{RMSE}{STDEV}=\\frac{\\sqrt{\\frac{1}{n} \\sum_{i=1}^n(model_i - obs_i)^2}}
                                        {\\sqrt{\\frac{1}{n} \\sum_{i=1}^n(obs_i - \\overline{obs})^2}}=\\sqrt{1-NSE}

    Range: :math:`[0, \\infty)`; Best: 0

    See Also
    --------
    nash_sutcliffe_efficiency
    root_mean_squared_error

    """
    assert obs.size == model.size

    return rmse(obs, model, circular=circular) / _std(obs, circular=circular)


def cc(obs: np.ndarray, model: np.ndarray, weights=None, circular: bool=False) -> float:
    """alias for corrcoef"""
    return corrcoef(obs, model, weights, circular=circular)


def corrcoef(obs, model, weights=None, circular: bool = False) -> float:
    """Pearson’s Correlation coefficient (CC)

    .. math::
        CC = \\frac{\\sum_{i=1}^n (model_i - \\overline{model})(obs_i - \\overline{obs}) }
                   {\\sqrt{\\sum_{i=1}^n (model_i - \\overline{model})^2}
                    \\sqrt{\\sum_{i=1}^n (obs_i - \\overline{obs})^2} }

    Range: [-1, 1]; Best: 1

    See Also
    --------
    spearmanr
    np.corrcoef
    """
    assert obs.size == model.size
    if len(obs) <= 1:
        return np.nan

    if circular:
        raise NotImplementedError("circular corrcoef not implemented yet")

    if weights is None:
        return np.corrcoef(obs.ravel(), model.ravel())[0, 1]
    else:
        C = np.cov(obs.ravel(), model.ravel(), fweights=weights)
        return C[0, 1] / np.sqrt(C[0, 0] * C[1, 1])


def rho(obs: np.ndarray, model: np.ndarray, circular: bool = False) -> float:
    """alias for spearmanr"""
    return spearmanr(obs, model, circular=circular)


def spearmanr(obs: np.ndarray, model: np.ndarray, circular: bool = False) -> float:
    """Spearman rank correlation coefficient

    The rank correlation coefficient is similar to the Pearson correlation coefficient but
    applied to ranked quantities and is useful to quantify a monotonous relationship

    .. math::
        \\rho = \\frac{\\sum_{i=1}^n (rmodel_i - \\overline{rmodel})(robs_i - \\overline{robs}) }
                      {\\sqrt{\\sum_{i=1}^n (rmodel_i - \\overline{rmodel})^2}
                       \\sqrt{\\sum_{i=1}^n (robs_i - \\overline{robs})^2} }

    Range: [-1, 1]; Best: 1

    Examples
    --------
    >>> obs = np.linspace(-20, 20, 100)
    >>> mod = np.tanh(obs)
    >>> rho(obs, mod)
    0.9999759973116955
    >>> spearmanr(obs, mod)
    0.9999759973116955

    See Also
    --------
    corrcoef
    """
    import scipy.stats

    if circular:
        raise NotImplementedError("circular spearmanr not implemented yet")

    return scipy.stats.spearmanr(obs, model)[0]


def si(obs: np.ndarray, model: np.ndarray, circular: bool = False) -> float:
    """alias for scatter_index"""
    return scatter_index(obs, model, circular=circular)


def scatter_index(obs: np.ndarray, model: np.ndarray, circular: bool = False) -> float:
    """Scatter index (SI)

    Which is the same as the unbiased-RMSE normalized by the absolute mean of the observations.

    .. math::
        \\frac{ \\sqrt{ \\frac{1}{n} \\sum_{i=1}^n \\left( (model_i - \\overline {model}) - (obs_i - \\overline {obs}) \\right)^2} }
        {\\frac{1}{n} \\sum_{i=1}^n | obs_i | }

    Range: [0, \\infty); Best: 0
    """
    assert obs.size == model.size
    if len(obs) == 0:
        return np.nan

    if circular:
        raise NotImplementedError("circular scatter_index not implemented yet")

    residual = obs.ravel() - model.ravel()
    residual = residual - residual.mean()  # unbiased
    return np.sqrt(np.mean(residual**2)) / np.mean(np.abs(obs.ravel()))


def scatter_index2(obs: np.ndarray, model: np.ndarray, circular: bool = False) -> float:
    """Alternative formulation of the scatter index (SI)

    .. math::
        \\sqrt {\\frac{\\sum_{i=1}^n \\left( (model_i - \\overline {model}) - (obs_i - \\overline {obs}) \\right)^2}
        {\\sum_{i=1}^n obs_i^2}}

    Range: [0, 100]; Best: 0
    """
    assert obs.size == model.size
    if len(obs) == 0:
        return np.nan

    if circular:
        raise NotImplementedError("circular scatter_index2 not implemented yet")

    return np.sqrt(
        np.sum(((model.ravel() - model.mean()) - (obs.ravel() - obs.mean())) ** 2)
        / np.sum(obs.ravel() ** 2)
    )


<<<<<<< HEAD
def willmott(obs: np.ndarray, model: np.ndarray, circular: bool = False) -> float:
=======
def ev(obs: np.ndarray, model: np.ndarray) -> float:
    """alias for explained_variance"""
    assert obs.size == model.size
    return explained_variance(obs, model)


def explained_variance(obs: np.ndarray, model: np.ndarray) -> float:
    """EV: Explained variance

     EV is the explained variance and measures the proportion
     [0 - 1] to which the model accounts for the variation
     (dispersion) of the observations.

     In cases with no bias, EV is equal to r2

    .. math::
         \\frac{ \\sum_{i=1}^n (obs_i - \\overline{obs})^2 -
         \\sum_{i=1}^n \\left( (obs_i - \\overline{obs}) -
         (model_i - \\overline{model}) \\right)^2}{\\sum_{i=1}^n
         (obs_i - \\overline{obs})^2}

     Range: [0, 1]; Best: 1

    See Also
    --------
    r2
    """

    assert obs.size == model.size
    if len(obs) == 0:
        return np.nan

    nominator = np.sum((obs.ravel() - obs.mean()) ** 2) - np.sum(
        ((obs.ravel() - obs.mean()) - (model.ravel() - model.mean())) ** 2
    )
    denominator = np.sum((obs.ravel() - obs.mean()) ** 2)

    return nominator / denominator


def willmott(obs: np.ndarray, model: np.ndarray) -> float:
>>>>>>> c262abbb
    """Willmott's Index of Agreement

    A scaled representation of the predictive accuracy of the model against observations. A value of 1 indicates a perfect match, and 0 indicates no agreement at all.

    .. math::

        willmott = 1 - \\frac{\\frac{1}{n} \\sum_{i=1}^n(model_i - obs_i)^2}
                           {\\frac{1}{n} \\sum_{i=1}^n(|model_i - \\overline{obs}| + |obs_i - \\overline{obs}|)^2}

    Range: [0, 1]; Best: 1

    Examples
    --------
    >>> obs = np.array([1.0, 1.1, 1.2, 1.3, 1.4, 1.4, 1.3])
    >>> model = np.array([1.02, 1.16, 1.3, 1.38, 1.49, 1.45, 1.32])
    >>> willmott(obs, model)
    0.9501403174479723

    References
    ----------
    Willmott, C. J. 1981. "On the validation of models". Physical Geography, 2, 184–194.
    """
    assert obs.size == model.size
    if len(obs) == 0:
        return np.nan

    if circular:
        raise NotImplementedError("circular willmott not implemented yet")

    residual = model.ravel() - obs.ravel()
    nominator = np.sum(residual**2)
    denominator = np.sum((np.abs(model - obs.mean()) + np.abs(obs - obs.mean())) ** 2)

    return 1 - nominator / denominator


def hit_ratio(obs: np.ndarray, model: np.ndarray, a=0.1, circular: bool = False) -> float:
    """Fraction within obs ± acceptable deviation

    .. math::

        HR = \\frac{1}{n}\\sum_{i=1}^n I_{|(model_i - obs_i)|} < a

    Range: [0, 1]; Best: 1

    Examples
    --------
    >>> obs = np.array([1.0, 1.1, 1.2, 1.3, 1.4, 1.4, 1.3])
    >>> model = np.array([1.02, 1.16, 1.3, 1.38, 1.49, 1.45, 1.32])
    >>> hit_ratio(obs, model, a=0.05)
    0.2857142857142857
    >>> hit_ratio(obs, model, a=0.1)
    0.8571428571428571
    >>> hit_ratio(obs, model, a=0.15)
    1.0
    """
    assert obs.size == model.size

    if circular:
        raise NotImplementedError("circular hit_ratio not implemented yet")

    return np.mean(np.abs(obs.ravel() - model.ravel()) < a)


def lin_slope(obs: np.ndarray, model: np.ndarray, reg_method="ols", circular: bool = False) -> float:
    """Slope of the regression line.

    .. math::

        slope = \\frac{\\sum_{i=1}^n (model_i - \\overline {model})(obs_i - \\overline {obs})}
                      {\\sum_{i=1}^n (obs_i - \\overline {obs})^2}

    Range: :math:`(-\\infty, \\infty )`; Best: 1
    """
    return _linear_regression(obs.ravel(), model.ravel(), reg_method, circular=circular)[0]


def _linear_regression(
    obs: np.ndarray, model: np.ndarray, reg_method="ols", circular: bool = False
) -> typing.Tuple[float, float]:
<<<<<<< HEAD

    assert obs.size == model.size
=======
>>>>>>> c262abbb
    if len(obs) == 0:
        return np.nan
    
    if circular:
        raise NotImplementedError("circular linear_regression not implemented yet")

    if reg_method == "ols":
        from scipy.stats import linregress as _linregress

        reg = _linregress(obs, model)
        intercept = reg.intercept
        slope = reg.slope
    elif reg_method == "odr":
        from scipy import odr

        data = odr.Data(obs, model)
        odr_obj = odr.ODR(data, odr.unilinear)
        output = odr_obj.run()

        intercept = output.beta[1]
        slope = output.beta[0]
    else:
        raise NotImplementedError(
            f"Regression method: {reg_method} not implemented, select 'ols' or 'odr'"
        )

    return slope, intercept


def _std_obs(obs: np.ndarray, model: np.ndarray, circular=False) -> float:
    return _std(obs, circular=circular)


def _std_mod(obs: np.ndarray, model: np.ndarray, circular=False) -> float:
    return _std(model, circular=circular)


METRICS_WITH_DIMENSION = set(["urmse", "rmse", "bias", "mae"])  # TODO is this complete?


def metric_has_units(metric: typing.Union[str, typing.Callable]) -> bool:
    """Check if a metric has units (dimension).

    Some metrics are dimensionless, others have the same dimension as the observations.

    Parameters
    ----------
    metric : str or callable
        Metric name or function

    Returns
    -------
    bool
        True if metric has a dimension, False otherwise

    Examples
    --------
    >>> metric_has_units("rmse")
    True
    >>> metric_has_units("kge")
    False
    """
    if isinstance(metric, typing.Callable):
        name = metric.__name__
    else:
        name = metric

    if name not in defined_metrics:
        raise ValueError(f"Metric {name} not defined. Choose from {defined_metrics}")

    return name in METRICS_WITH_DIMENSION


NON_METRICS = set(["metric_has_units", "get_metric", "is_valid_metric", "add_metric"])


defined_metrics: typing.Set[str] = (
    set([func for func in dir() if callable(getattr(sys.modules[__name__], func))])
    - NON_METRICS
)


def is_valid_metric(metric: typing.Union[str, typing.Callable]) -> bool:
    """ "Check if a metric is defined.

    Parameters
    ----------
    metric : str or callable
        Metric name or function

    Returns
    -------
    bool

    Examples
    --------
    >>> is_valid_metric("rmse")
    True
    >>> is_valid_metric("foo")
    False
    """

    if isinstance(metric, typing.Callable):
        name = metric.__name__
    else:
        name = metric

    return name in defined_metrics


def get_metric(metric: typing.Union[str, typing.Callable]) -> typing.Callable:
    """Get a metric function from its name."""

    if is_valid_metric(metric):
        if isinstance(metric, typing.Callable):
            return metric
        else:
            return getattr(sys.modules[__name__], metric)
    else:
        raise ValueError(
            f"Metric {metric} not defined. Choose from {defined_metrics} or use `add_metric` to add a custom metric."
        )


def add_metric(
    metric: typing.Union[str, typing.Callable], has_units: bool = False
) -> None:
    """Adds a metric to the metric list. Useful for custom metrics.

    Some metrics are dimensionless, others have the same dimension as the observations.

    Parameters
    ----------
    metric : str or callable
        Metric name or function
    has_units : bool
        True if metric has a dimension, False otherwise. Default:False

    Returns
    -------
    None

    Examples
    --------
    >>> add_metric(hit_ratio)
    >>> add_metric(rmse, True)
    """
    defined_metrics.add(metric.__name__)
    if has_units:
        METRICS_WITH_DIMENSION.add(metric.__name__)

    # add the function to the module
    setattr(sys.modules[__name__], metric.__name__, metric)
<<<<<<< HEAD
=======


def pr(obs: np.ndarray, model: np.ndarray) -> float:
    """alias for peak_ratio"""
    assert obs.size == model.size
    return peak_ratio(obs, model)


def peak_ratio(obs: np.ndarray, model: np.ndarray) -> float:
    """Peak Ratio

    PR is the ratio of the mean of the identified peaks in the
    model / identified peaks in the measurements

    .. math::
            \\frac{\\sum_{i=1}^{N_{peak}} (model_i)}{\\sum_{i=1}^{N_{peak}} (obs_i)}

    Range: [0, inf]; Best: 1.0

    """

    assert obs.size == model.size
    if len(obs) == 0:
        return np.nan
    time = obs.index
    # Calculate number of years
    dt_int = time[1:].values - time[0:-1].values
    dt_int_mode = float(stats.mode(dt_int, keepdims=False)[0]) / 1e9  # in seconds
    N_years = dt_int_mode / 24 / 3600 / 365.25 * len(time)
    found_peaks = []
    for data in [obs, model]:
        peak_index, AAP = _partial_duration_series(time, data)
        peaks = data[peak_index]
        peaks_sorted = peaks.sort_values(ascending=False)
        found_peaks.append(
            peaks_sorted[0 : max(1, min(round(AAP * N_years), np.sum(peaks)))]
        )
    found_peaks_obs = found_peaks[0]
    found_peaks_mod = found_peaks[1]

    return np.mean(found_peaks_mod) / np.mean(found_peaks_obs)


def _partial_duration_series(
    time,
    value,
    inter_event_time=36,
    use_inter_event_level=True,
    inter_event_level=0.7,
    AAP=2,
):
    """
    Calculate the partial duration series based on the given time and value arrays.

    Parameters:
        time (array-like)
            Array of time values.
        value (array-like)
            Array of corresponding values.
        inter_event_time (float, optional)
            Maximum time interval between peaks (default: 36 hours).
        use_inter_event_level (bool, optional)
            Flag indicating whether to consider inter-event level (default: True).
        inter_event_level (float, optional)
            Inter-event level threshold (default: 0.7).
        AAP (float, optional)
            Average Annual Peaks (ie, Number of peaks per year, on average). (default: 2)

    Returns:
        tuple: (numpy.ndarray,int)
            - Array of booleans indicating the identified peaks in the partial duration series.
            - Average Annual Peaks per year

    Raises:
        None

    Notes:
        - The time values are expected to be a datetime index
        - The returned array contains True at indices corresponding to peaks in the series.
    """
    peak_list = np.zeros(len(time))

    old_peak = -1
    n = len(time)
    inter_time = inter_event_time
    inter_level = 1.0
    time = np.asarray(time)
    time = (time - time[0]).astype(float) / 1e9 / 3600  # time index in hours from t0=0

    for time_step in range(n):
        if old_peak < 0:
            old_peak = time_step
            continue

        distance = time[time_step] - time[old_peak]
        if distance > inter_time:
            peak_list[old_peak] = 1
            old_peak = time_step
            continue

        peak_val = value[old_peak]
        step_val = value[time_step]
        if peak_val < step_val:
            if time_step != n - 1:
                distance = time[time_step + 1] - time[time_step]
                if time_step != n - 1 and distance < inter_time:
                    if step_val > value[time_step + 1]:
                        old_peak = time_step
                else:
                    old_peak = time_step
            else:
                old_peak = time_step

    if peak_list[old_peak] == 0:
        peak_list[old_peak] = 1

    old_peak = -1
    for time_step in range(n - 1, -1, -1):
        if old_peak < 0:
            old_peak = time_step
            continue

        distance = time[old_peak] - time[time_step]
        if distance > inter_time:
            old_peak = time_step
            continue

        peak_val = value[old_peak]
        step_val = value[time_step]
        if peak_val < step_val:
            if time_step != 0:
                distance = time[time_step] - time[time_step - 1]
                if distance < inter_time:
                    if step_val > value[time_step]:
                        peak_list[old_peak] = 0
                        old_peak = time_step
                else:
                    peak_list[old_peak] = 0
                    old_peak = time_step
            else:
                peak_list[old_peak] = 0
                old_peak = time_step
        elif peak_val == step_val and peak_list[time_step] == 1:
            peak_list[old_peak] = 0
            old_peak = time_step
        else:
            peak_list[time_step] = 0

    peak_list[old_peak] = 1

    if use_inter_event_level:
        inter_level = inter_event_level

    i = 0
    while i < n:
        minimum = 1.0e99
        while i < n and peak_list[i] == 0:
            if value[i] < minimum:
                minimum = value[i]
            i += 1

        if i < n and peak_list[i] == 1:
            x1 = value[old_peak]
            x2 = value[i]
            distance = time[i] - time[old_peak]

            if distance > inter_time and (
                not use_inter_event_level or minimum < inter_level * min(x1, x2)
            ):
                old_peak = i
            else:
                if x1 > x2:
                    peak_list[i] = 0
                else:
                    peak_list[old_peak] = 0
                    old_peak = i
        i += 1
    return peak_list.astype(bool), AAP
>>>>>>> c262abbb
<|MERGE_RESOLUTION|>--- conflicted
+++ resolved
@@ -64,11 +64,8 @@
 import warnings
 
 import numpy as np
-<<<<<<< HEAD
 from scipy.stats import circmean
-=======
 from scipy import stats
->>>>>>> c262abbb
 
 def _residual(obs: np.ndarray, model: np.ndarray, circular=False) -> np.ndarray:
     """Residuals: model minus obs"""
@@ -512,16 +509,12 @@
     )
 
 
-<<<<<<< HEAD
-def willmott(obs: np.ndarray, model: np.ndarray, circular: bool = False) -> float:
-=======
-def ev(obs: np.ndarray, model: np.ndarray) -> float:
+def ev(obs: np.ndarray, model: np.ndarray, circular: bool = False) -> float:
     """alias for explained_variance"""
-    assert obs.size == model.size
-    return explained_variance(obs, model)
-
-
-def explained_variance(obs: np.ndarray, model: np.ndarray) -> float:
+    return explained_variance(obs, model, circular=circular)
+
+
+def explained_variance(obs: np.ndarray, model: np.ndarray, circular: bool = False) -> float:
     """EV: Explained variance
 
      EV is the explained variance and measures the proportion
@@ -547,6 +540,9 @@
     if len(obs) == 0:
         return np.nan
 
+    if circular:
+        raise NotImplementedError("circular explained_variance not implemented yet")
+
     nominator = np.sum((obs.ravel() - obs.mean()) ** 2) - np.sum(
         ((obs.ravel() - obs.mean()) - (model.ravel() - model.mean())) ** 2
     )
@@ -555,8 +551,7 @@
     return nominator / denominator
 
 
-def willmott(obs: np.ndarray, model: np.ndarray) -> float:
->>>>>>> c262abbb
+def willmott(obs: np.ndarray, model: np.ndarray, circular: bool = False) -> float:
     """Willmott's Index of Agreement
 
     A scaled representation of the predictive accuracy of the model against observations. A value of 1 indicates a perfect match, and 0 indicates no agreement at all.
@@ -637,11 +632,8 @@
 def _linear_regression(
     obs: np.ndarray, model: np.ndarray, reg_method="ols", circular: bool = False
 ) -> typing.Tuple[float, float]:
-<<<<<<< HEAD
-
-    assert obs.size == model.size
-=======
->>>>>>> c262abbb
+
+    assert obs.size == model.size
     if len(obs) == 0:
         return np.nan
     
@@ -795,17 +787,14 @@
 
     # add the function to the module
     setattr(sys.modules[__name__], metric.__name__, metric)
-<<<<<<< HEAD
-=======
-
-
-def pr(obs: np.ndarray, model: np.ndarray) -> float:
+
+
+def pr(obs: np.ndarray, model: np.ndarray, circular: bool = False) -> float:
     """alias for peak_ratio"""
-    assert obs.size == model.size
-    return peak_ratio(obs, model)
-
-
-def peak_ratio(obs: np.ndarray, model: np.ndarray) -> float:
+    return peak_ratio(obs, model, circular=circular)
+
+
+def peak_ratio(obs: np.ndarray, model: np.ndarray, circular: bool = False) -> float:
     """Peak Ratio
 
     PR is the ratio of the mean of the identified peaks in the
@@ -821,6 +810,12 @@
     assert obs.size == model.size
     if len(obs) == 0:
         return np.nan
+    
+    if circular:
+        raise NotImplementedError("circular peak_ratio not implemented yet")
+
+    assert hasattr(obs, "index"), "obs must have a datetime index"
+
     time = obs.index
     # Calculate number of years
     dt_int = time[1:].values - time[0:-1].values
@@ -974,5 +969,4 @@
                     peak_list[old_peak] = 0
                     old_peak = i
         i += 1
-    return peak_list.astype(bool), AAP
->>>>>>> c262abbb
+    return peak_list.astype(bool), AAP