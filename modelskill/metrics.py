"""Metrics for evaluating the difference between a model and an observation."""

from __future__ import annotations
import inspect

import sys
import warnings
from typing import (
    Any,
    Callable,
    Iterable,
    List,
    Literal,
    Optional,
    Set,
    Tuple,
    TypeVar,
    Union,
)

import numpy as np
import pandas as pd
from numpy.typing import ArrayLike
from scipy import stats

from .settings import options

defined_metrics: Set[str] = set()
metrics_with_units: Set[str] = set()


def add_metric(metric: Callable, has_units: bool = False) -> None:
    defined_metrics.add(metric.__name__)
    if has_units:
        metrics_with_units.add(metric.__name__)

    setattr(sys.modules[__name__], metric.__name__, metric)


F = TypeVar("F", bound=Callable)


def metric(
    best: Literal["+", "-", 0, 1] | None = None, has_units: bool = False
) -> Callable[[F], F]:
    """Decorator to indicate a function as a metric.

    Parameters
    ----------
    best : {"+", "-", 0, 1}, optional
        Indicates whether a higher value ("+") or a lower value ("-") is better.
        Some "metrics" like bias or linear slope has a value where 0 or 1 is the best, and no direction.
        If None, no preference is specified.
    has_units : bool, default False
        Specifies whether the metric has physical units.
    """

    def decorator(func):
        add_metric(func, has_units=has_units)
        func.best = best
        func.has_units = has_units
        return func

    return decorator


@metric(best=0, has_units=True)
def bias(obs: ArrayLike, model: ArrayLike) -> Any:
    r"""Bias (mean error)

    $$
    bias=\frac{1}{n}\sum_{i=1}^n (model_i - obs_i)
    $$

    Range: $(-\infty, \infty)$; Best: 0
    """

    assert obs.size == model.size
    return np.mean(model - obs)


@metric(best="-", has_units=True)
def max_error(obs: ArrayLike, model: ArrayLike) -> Any:
    r"""Max (absolute) error

    $$
    max_{error} = max(|model_i - obs_i|)
    $$

    Range: $[0, \infty)$; Best: 0
    """

    assert obs.size == model.size
    return np.max(np.abs(model - obs))


@metric(best="-", has_units=True)
def mae(obs: ArrayLike, model: ArrayLike, weights: Optional[ArrayLike] = None) -> Any:
    """alias for mean_absolute_error"""
    assert obs.size == model.size
    return mean_absolute_error(obs, model, weights)


@metric(best="-", has_units=True)
def mean_absolute_error(
    obs: ArrayLike, model: ArrayLike, weights: Optional[ArrayLike] = None
) -> Any:
    r"""Mean Absolute Error (MAE)

    $$
    MAE=\frac{1}{n}\sum_{i=1}^n|model_i - obs_i|
    $$

    Range: $[0, \infty)$; Best: 0
    """
    assert obs.size == model.size

    error = np.average(np.abs(model - obs), weights=weights)

    return error


@metric(best="-", has_units=False)
def mape(obs: ArrayLike, model: ArrayLike) -> Any:
    """alias for mean_absolute_percentage_error"""
    return mean_absolute_percentage_error(obs, model)


@metric(best="-", has_units=False)
def mean_absolute_percentage_error(obs: ArrayLike, model: ArrayLike) -> Any:
    r"""Mean Absolute Percentage Error (MAPE)

    $$
    MAPE=\frac{1}{n}\sum_{i=1}^n\frac{|model_i - obs_i|}{obs_i}*100
    $$

    Range: $[0, \infty)$; Best: 0
    """

    assert obs.size == model.size

    if len(obs) == 0:
        return np.nan
    if np.any(obs == 0.0):
        warnings.warn("Observation is zero, consider to use another metric than MAPE")
        return np.nan  # TODO is it better to return a large value +inf than NaN?

    return np.mean(np.abs((obs - model) / obs)) * 100


@metric(best="-", has_units=True)
def urmse(obs: ArrayLike, model: ArrayLike, weights: Optional[ArrayLike] = None) -> Any:
    r"""Unbiased Root Mean Squared Error (uRMSE)

    $$
    res_i = model_i - obs_i
    $$

    $$
    res_{u,i} = res_i - \overline {res}
    $$

    $$
    uRMSE = \sqrt{\frac{1}{n} \sum_{i=1}^n res_{u,i}^2}
    $$

    Range: $[0, \infty)$; Best: 0

    See Also
    --------
    root_mean_squared_error
    """
    return root_mean_squared_error(obs, model, weights, unbiased=True)


@metric(best="-", has_units=True)
def rmse(
    obs: ArrayLike,
    model: ArrayLike,
    weights: Optional[ArrayLike] = None,
    unbiased: bool = False,
) -> Any:
    """alias for root_mean_squared_error"""
    return root_mean_squared_error(obs, model, weights, unbiased)


@metric(best="-", has_units=True)
def root_mean_squared_error(
    obs: ArrayLike,
    model: ArrayLike,
    weights: Optional[ArrayLike] = None,
    unbiased: bool = False,
) -> Any:
    r"""Root Mean Squared Error (RMSE)

    $$
    res_i = model_i - obs_i
    $$

    $$
    RMSE=\sqrt{\frac{1}{n} \sum_{i=1}^n res_i^2}
    $$

    Unbiased version:

    $$
    res_{u,i} = res_i - \overline {res}
    $$

    $$
    uRMSE=\sqrt{\frac{1}{n} \sum_{i=1}^n res_{u,i}^2}
    $$

    Range: $[0, \infty)$; Best: 0

    """
    assert obs.size == model.size

    residual = obs - model
    if unbiased:
        residual = residual - residual.mean()
    error = np.sqrt(np.average(residual**2, weights=weights))

    return error


@metric(best="+", has_units=False)
def nse(obs: ArrayLike, model: ArrayLike) -> Any:
    """alias for nash_sutcliffe_efficiency"""
    return nash_sutcliffe_efficiency(obs, model)


@metric(best="+", has_units=False)
def nash_sutcliffe_efficiency(obs: ArrayLike, model: ArrayLike) -> Any:
    r"""Nash-Sutcliffe Efficiency (NSE)

    $$
    NSE = 1 - \frac {\sum _{i=1}^{n}\left(model_{i} - obs_{i}\right)^{2}}
                    {\sum_{i=1}^{n}\left(obs_{i} - {\overline{obs}}\right)^{2}}
    $$

    Range: $(-\infty, 1]$; Best: 1

    Notes
    -----
    r2 = nash_sutcliffe_efficiency(nse)

    Nash, J. E.; Sutcliffe, J. V. (1970). "River flow forecasting through conceptual models part I — A discussion of principles". Journal of Hydrology. 10 (3): 282–290. <https://doi.org/10.1016/0022-1694(70)90255-6>
    """
    assert obs.size == model.size

    if len(obs) == 0:
        return np.nan
    error = 1 - (np.sum((obs - model) ** 2) / np.sum((obs - np.mean(obs)) ** 2))  # type: ignore

    return error


@metric(best="+", has_units=False)
def kling_gupta_efficiency(obs: ArrayLike, model: ArrayLike) -> Any:
    r"""
    Kling-Gupta Efficiency (KGE)

    $$
    KGE = 1 - \sqrt{(r-1)^2 + \left(\frac{\sigma_{mod}}{\sigma_{obs}} - 1\right)^2 +
                                \left(\frac{\mu_{mod}}{\mu_{obs}} - 1\right)^2 }
    $$

    where $r$ is the pearson correlation coefficient, $\mu_{obs},\mu_{mod}$ and $\sigma_{obs},\sigma_{mod}$ is the mean and standard deviation of observations and model.

    Range: $(-\infty, 1]$; Best: 1

    Notes
    ----------
    Gupta, H. V., Kling, H., Yilmaz, K. K. and Martinez, G. F., (2009), Decomposition of the mean squared error and NSE performance criteria: Implications for improving hydrological modelling, J. Hydrol., 377(1-2), 80-91 <https://doi.org/10.1016/j.jhydrol.2009.08.003>

    Knoben, W. J. M., Freer, J. E., and Woods, R. A. (2019) Technical note: Inherent benchmark or not? Comparing Nash–Sutcliffe and Kling–Gupta efficiency scores, Hydrol. Earth Syst. Sci., 23, 4323-4331 <https://doi.org/10.5194/hess-23-4323-2019>
    """
    assert obs.size == model.size

    if len(obs) == 0 or obs.std() == 0.0:
        return np.nan

    if model.std() > 1e-12:
        r = corrcoef(obs, model)
        if np.isnan(r):
            r = 0.0
    else:
        r = 0.0

    res = 1 - np.sqrt(
        (r - 1) ** 2
        + (model.std() / obs.std() - 1.0) ** 2
        + (model.mean() / obs.mean() - 1.0) ** 2
    )

    return res


@metric(best="+", has_units=False)
def kge(obs: ArrayLike, model: ArrayLike) -> Any:
    """alias for kling_gupta_efficiency"""
    return kling_gupta_efficiency(obs, model)


@metric(best="+", has_units=False)
def r2(obs: ArrayLike, model: ArrayLike) -> Any:
    r"""Coefficient of determination (R2)

    Pronounced 'R-squared'; the proportion of the variation in the dependent variable that is predictable from the independent variable(s), i.e. the proportion of explained variance.

    $$
    R^2 = 1 - \frac{\sum_{i=1}^n (model_i - obs_i)^2}
                    {\sum_{i=1}^n (obs_i - \overline {obs})^2}
    $$

    Range: $(-\infty, 1]$; Best: 1

    Notes
    -----
    r2 = nash_sutcliffe_efficiency(nse)

    Examples
    --------
    >>> obs = np.array([1.0,1.1,1.2,1.3,1.4])
    >>> model = np.array([1.09, 1.16, 1.3 , 1.38, 1.49])
    >>> r2(obs,model)
    np.float64(0.6379999999999998)
    """
    assert obs.size == model.size
    if len(obs) == 0:
        return np.nan

    residual = model - obs
    SSr: Any = np.sum(residual**2)
    SSt: Any = np.sum((obs - obs.mean()) ** 2)

    return 1 - SSr / SSt


@metric(best="-", has_units=False)
def mef(obs: ArrayLike, model: ArrayLike) -> Any:
    """alias for model_efficiency_factor"""
    return model_efficiency_factor(obs, model)


@metric(best="-", has_units=False)
def model_efficiency_factor(obs: ArrayLike, model: ArrayLike) -> Any:
    r"""Model Efficiency Factor (MEF)

    Scale independent RMSE, standardized by Stdev of observations

    $$
    MEF = \frac{RMSE}{STDEV}=\frac{\sqrt{\frac{1}{n} \sum_{i=1}^n(model_i - obs_i)^2}}
                                    {\sqrt{\frac{1}{n} \sum_{i=1}^n(obs_i - \overline{obs})^2}}=\sqrt{1-NSE}
    $$

    Range: $[0, \infty)$; Best: 0

    See Also
    --------
    nash_sutcliffe_efficiency
    root_mean_squared_error

    """
    assert obs.size == model.size

    return rmse(obs, model) / obs.std()


@metric(best="+", has_units=False)
def cc(obs: ArrayLike, model: ArrayLike, weights=None) -> Any:
    """alias for corrcoef"""
    return corrcoef(obs, model, weights)


@metric(best="+", has_units=False)
def corrcoef(obs, model, weights=None) -> Any:
    r"""Pearson’s Correlation coefficient (CC)

    $$
    CC = \frac{\sum_{i=1}^n (model_i - \overline{model})(obs_i - \overline{obs}) }
                   {\sqrt{\sum_{i=1}^n (model_i - \overline{model})^2}
                    \sqrt{\sum_{i=1}^n (obs_i - \overline{obs})^2} }
    $$

    Range: [-1, 1]; Best: 1

    See Also
    --------
    spearmanr
    np.corrcoef
    """
    assert obs.size == model.size
    if len(obs) <= 1:
        return np.nan

    if weights is None:
        return np.corrcoef(obs, model)[0, 1]
    else:
        C = np.cov(obs, model, fweights=weights)
        return C[0, 1] / np.sqrt(C[0, 0] * C[1, 1])


@metric(best="+", has_units=False)
def rho(obs: ArrayLike, model: ArrayLike) -> Any:
    """alias for spearmanr"""
    return spearmanr(obs, model)


@metric(best="+", has_units=False)
def spearmanr(obs: ArrayLike, model: ArrayLike) -> Any:
    r"""Spearman rank correlation coefficient

    The rank correlation coefficient is similar to the Pearson correlation coefficient but
    applied to ranked quantities and is useful to quantify a monotonous relationship

    $$
    \rho = \frac{\sum_{i=1}^n (rmodel_i - \overline{rmodel})(robs_i - \overline{robs}) }
                    {\sqrt{\sum_{i=1}^n (rmodel_i - \overline{rmodel})^2}
                    \sqrt{\sum_{i=1}^n (robs_i - \overline{robs})^2} }
    $$

    Range: [-1, 1]; Best: 1

    Examples
    --------
    >>> obs = np.linspace(-20, 20, 100)
    >>> mod = np.tanh(obs)
    >>> rho(obs, mod)
    np.float64(0.9999759973116955)
    >>> spearmanr(obs, mod)
    np.float64(0.9999759973116955)

    See Also
    --------
    corrcoef
    """
    import scipy.stats

    return scipy.stats.spearmanr(obs, model)[0]


@metric(best="-", has_units=False)
def si(obs: ArrayLike, model: ArrayLike) -> Any:
    """alias for scatter_index"""
    return scatter_index(obs, model)


@metric(best="-", has_units=False)
def scatter_index(obs: ArrayLike, model: ArrayLike) -> Any:
    r"""Scatter index (SI)

    Which is the same as the unbiased-RMSE normalized by the absolute mean of the observations.

    $$
    \frac{ \sqrt{ \frac{1}{n} \sum_{i=1}^n \left( (model_i - \overline {model}) - (obs_i - \overline {obs}) \right)^2} }
    {\frac{1}{n} \sum_{i=1}^n | obs_i | }
    $$

    Range: $[0, \infty)$; Best: 0
    """
    assert obs.size == model.size
    if len(obs) == 0:
        return np.nan

    residual = obs - model
    residual = residual - residual.mean()  # unbiased
    return np.sqrt(np.mean(residual**2)) / np.mean(np.abs(obs))


@metric(best="-", has_units=False)
def scatter_index2(obs: ArrayLike, model: ArrayLike) -> Any:
    r"""Alternative formulation of the scatter index (SI)

    $$
    \sqrt {\frac{\sum_{i=1}^n \left( (model_i - \overline {model}) - (obs_i - \overline {obs}) \right)^2}
    {\sum_{i=1}^n obs_i^2}}
    $$

    Range: [0, 100]; Best: 0
    """
    assert obs.size == model.size
    if len(obs) == 0:
        return np.nan

    return np.sqrt(
        np.sum(((model - model.mean()) - (obs - obs.mean())) ** 2) / np.sum(obs**2)  # type: ignore
    )


@metric(best="+", has_units=False)
def ev(obs: ArrayLike, model: ArrayLike) -> Any:
    """alias for explained_variance"""
    assert obs.size == model.size
    return explained_variance(obs, model)


@metric(best="+", has_units=False)
def explained_variance(obs: ArrayLike, model: ArrayLike) -> Any:
    r"""EV: Explained variance

     EV is the explained variance and measures the proportion
     [0 - 1] to which the model accounts for the variation
     (dispersion) of the observations.

     In cases with no bias, EV is equal to r2

    $$
    \frac{ \sum_{i=1}^n (obs_i - \overline{obs})^2 -
    \sum_{i=1}^n \left( (obs_i - \overline{obs}) -
    (model_i - \overline{model}) \right)^2}{\sum_{i=1}^n
    (obs_i - \overline{obs})^2}
    $$

    Range: [0, 1]; Best: 1

    See Also
    --------
    r2
    """

    assert obs.size == model.size
    if len(obs) == 0:
        return np.nan

    nominator: Any = np.sum((obs - obs.mean()) ** 2) - np.sum(  # type: ignore
        ((obs - obs.mean()) - (model - model.mean())) ** 2
    )
    denominator: Any = np.sum((obs - obs.mean()) ** 2)

    return nominator / denominator


@metric(best=1, has_units=False)
def pr(
    obs: pd.Series,
    model: ArrayLike,
    inter_event_level: float = 0.7,
    AAP: Union[int, float] = 2,
    inter_event_time: str = "36h",
) -> Any:
    """alias for peak_ratio"""
    assert obs.size == model.size
    return peak_ratio(obs, model, inter_event_level, AAP, inter_event_time)


@metric(best=1, has_units=False)
def peak_ratio(
    obs: pd.Series,
    model: pd.Series,
    inter_event_level: float = 0.7,
    AAP: Union[int, float] = 2,
    inter_event_time: str = "36h",
) -> Any:
    r"""Peak Ratio

    PR is the mean of the largest-N individual ratios of identified peaks in the
    model / identified peaks in the measurements (N number of events defined by AAP). PR is calculated only for the joint-events,
    ie, events that ocurr simulateneously within a window +/- 0.5*inter_event_time.

    Parameters
    ----------
    inter_event_level (float, optional)
        Inter-event level threshold (default: 0.7).
    AAP (int or float, optional)
        Average Annual Peaks (ie, Number of peaks per year, on average). (default: 2)
    inter_event_time (str, optional)
            Maximum time interval between peaks (default: 36 hours).

    Notes
    -----
    $\frac{\sum_{i=1}^{N_{joint-peaks}} (\frac{Peak_{model_i}}{Peak_{obs_i}} )}{N_{joint-peaks}}$

    Range: $[0, \infty)$; Best: 1.0
    """

    assert obs.size == model.size
    if len(obs) == 0:
        return np.nan
    assert isinstance(obs.index, pd.DatetimeIndex)
    time = obs.index

    # Calculate number of years
    dt_int = time[1:].values - time[0:-1].values
    dt_int_mode = float(stats.mode(dt_int, keepdims=False)[0]) / 1e9  # in seconds
    N_years = dt_int_mode / 24 / 3600 / 365.25 * len(time)
    peak_index, AAP_ = _partial_duration_series(
        time,
        obs,
        inter_event_level=inter_event_level,
        AAP=AAP,
        inter_event_time=inter_event_time,
    )
    peaks = obs[peak_index]
    found_peaks_obs = peaks.sort_values(ascending=False)

    peak_index, _ = _partial_duration_series(
        time,
        model,
        inter_event_level=inter_event_level,
        AAP=AAP,
        inter_event_time=inter_event_time,
    )
    peaks = model[peak_index]
    found_peaks_mod = peaks.sort_values(ascending=False)

    top_n_peaks = max(1, min(round(AAP_ * N_years), np.sum(peaks)))
    # Resample~ish, find peaks spread maximum Half the inter event time (if inter event =36, select data paired +/- 18h) (or inter_event) and then select
    indices_mod = (
        abs(found_peaks_obs.index.values[:, None] - found_peaks_mod.index.values)
        < pd.Timedelta(inter_event_time) / 2
    ).any(axis=0)
    indices_obs = (
        abs(found_peaks_mod.index.values[:, None] - found_peaks_obs.index.values)
        < pd.Timedelta(inter_event_time) / 2
    ).any(axis=0)
    # Find intersection (co-existing peaks, still a large number, O(1000s))
    obs_joint = found_peaks_obs.loc[indices_obs]
    mod_joint = found_peaks_mod.loc[indices_mod]
    # Now we forget about time index, as peaks have been paired already.
    df_filter = pd.DataFrame(
        data={
            "model": mod_joint.sort_index().values,
            "observation": obs_joint.sort_index().values,
        }
    )
    df_filter["Maximum"] = df_filter.max(axis=1)
    df_filter.sort_values(by="Maximum", ascending=False, inplace=True)
    # Finally we do the selection of the N- largest peaks from either model or measured
    df_filter = df_filter.iloc[0:top_n_peaks, :]
    # Rename to avoid further refactoring
    obs_joint = df_filter.loc[:, "observation"]
    mod_joint = df_filter.loc[:, "model"]

    if len(obs_joint) == 0 or len(mod_joint) == 0:
        return np.nan
    res = np.mean(mod_joint.values / obs_joint.values)
    return res


@metric(best="+", has_units=False)
def willmott(obs: ArrayLike, model: ArrayLike) -> Any:
    r"""Willmott's Index of Agreement

    A scaled representation of the predictive accuracy of the model against observations. A value of 1 indicates a perfect match, and 0 indicates no agreement at all.

    $$
    willmott = 1 - \frac{\frac{1}{n} \sum_{i=1}^n(model_i - obs_i)^2}
                        {\frac{1}{n} \sum_{i=1}^n(|model_i - \overline{obs}| + |obs_i - \overline{obs}|)^2}
    $$

    Range: [0, 1]; Best: 1

    Examples
    --------
    >>> obs = np.array([1.0, 1.1, 1.2, 1.3, 1.4, 1.4, 1.3])
    >>> model = np.array([1.02, 1.16, 1.3, 1.38, 1.49, 1.45, 1.32])
    >>> willmott(obs, model)
    np.float64(0.9501403174479723)

    Notes
    ----------
    Willmott, C. J. 1981. "On the validation of models". Physical Geography, 2, 184–194.
    """

    assert obs.size == model.size
    if len(obs) == 0:
        return np.nan

    residual = model - obs
    nominator: Any = np.sum(residual**2)
    denominator: Any = np.sum(
        (np.abs(model - obs.mean()) + np.abs(obs - obs.mean())) ** 2
    )

    return 1 - nominator / denominator


@metric(best="+", has_units=False)
def hit_ratio(obs: ArrayLike, model: ArrayLike, a=0.1) -> Any:
    r"""Fraction within obs ± acceptable deviation

    $$
    HR = \frac{1}{n}\sum_{i=1}^n I_{|(model_i - obs_i)|} < a
    $$

    Range: [0, 1]; Best: 1

    Examples
    --------
    >>> obs = np.array([1.0, 1.1, 1.2, 1.3, 1.4, 1.4, 1.3])
    >>> model = np.array([1.02, 1.16, 1.3, 1.38, 1.49, 1.45, 1.32])
    >>> hit_ratio(obs, model, a=0.05)
    np.float64(0.2857142857142857)
    >>> hit_ratio(obs, model, a=0.1)
    np.float64(0.8571428571428571)
    >>> hit_ratio(obs, model, a=0.15)
    np.float64(1.0)
    """
    assert obs.size == model.size

    return np.mean(np.abs(obs - model) < a)


@metric(best=1, has_units=False)
def lin_slope(obs: ArrayLike, model: ArrayLike, reg_method="ols") -> Any:
    r"""Slope of the regression line.

    $$
    slope = \frac{\sum_{i=1}^n (model_i - \overline {model})(obs_i - \overline {obs})}
                    {\sum_{i=1}^n (obs_i - \overline {obs})^2}
    $$

    Range: $(-\infty, \infty )$; Best: 1
    """
    assert obs.size == model.size
    return _linear_regression(obs, model, reg_method)[0]


def _linear_regression(
    obs: ArrayLike, model: ArrayLike, reg_method="ols"
) -> Tuple[float, float]:
    if len(obs) == 0:
        return np.nan, np.nan  # TODO raise error?

    if reg_method == "ols":
        from scipy.stats import linregress as _linregress

        reg = _linregress(obs, model)
        intercept = reg.intercept
        slope = reg.slope
    elif reg_method == "odr":
        from scipy import odr

        data = odr.Data(obs, model)
        odr_obj = odr.ODR(data, odr.unilinear)
        output = odr_obj.run()

        intercept = output.beta[1]
        slope = output.beta[0]
    else:
        raise NotImplementedError(
            f"Regression method: {reg_method} not implemented, select 'ols' or 'odr'"
        )

    return slope, intercept


def _std_obs(obs: ArrayLike, model: ArrayLike) -> Any:
    return obs.std()


def _std_mod(obs: ArrayLike, model: ArrayLike) -> Any:
    return model.std()


def _partial_duration_series(
    time,
    value,
    *,
    inter_event_time="36h",
    use_inter_event_level=True,
    inter_event_level=0.7,
    AAP=2,
):
    """
    Calculate the partial duration series based on the given time and value arrays.

    Parameters:
        time (array-like)
            Array of time values.
        value (array-like)
            Array of corresponding values.
        inter_event_time (str, optional)
            Maximum time interval between peaks (default: 36 hours).
        use_inter_event_level (bool, optional)
            Flag indicating whether to consider inter-event level (default: True).
        inter_event_level (float, optional)
            Inter-event level threshold (default: 0.7).
        AAP (float, optional)
            Average Annual Peaks (ie, Number of peaks per year, on average). (default: 2)

    Returns:
        tuple: (numpy.ndarray,int)
            - Array of booleans indicating the identified peaks in the partial duration series.
            - Average Annual Peaks per year

    Raises:
        None

    Notes:
        - The time values are expected to be a datetime index
        - The returned array contains True at indices corresponding to peaks in the series.
    """
    peak_list = np.zeros(len(time))

    old_peak = -1
    n = len(time)
    inter_time = pd.Timedelta(inter_event_time) / np.timedelta64(1, "h")
    inter_level = 1.0
    time = np.asarray(time)
    value = np.asarray(value)
    time = (time - time[0]).astype(float) / 1e9 / 3600  # time index in hours from t0=0

    for time_step in range(n):
        if old_peak < 0:
            old_peak = time_step
            continue

        distance = time[time_step] - time[old_peak]
        if distance > inter_time:
            peak_list[old_peak] = 1
            old_peak = time_step
            continue

        peak_val = value[old_peak]
        step_val = value[time_step]
        if peak_val < step_val:
            if time_step != n - 1:
                distance = time[time_step + 1] - time[time_step]
                if time_step != n - 1 and distance < inter_time:
                    if step_val > value[time_step + 1]:
                        old_peak = time_step
                else:
                    old_peak = time_step
            else:
                old_peak = time_step

    if peak_list[old_peak] == 0:
        peak_list[old_peak] = 1

    old_peak = -1
    for time_step in range(n - 1, -1, -1):
        if old_peak < 0:
            old_peak = time_step
            continue

        distance = time[old_peak] - time[time_step]
        if distance > inter_time:
            old_peak = time_step
            continue

        peak_val = value[old_peak]
        step_val = value[time_step]
        if peak_val < step_val:
            if time_step != 0:
                distance = time[time_step] - time[time_step - 1]
                if distance < inter_time:
                    if step_val > value[time_step]:
                        peak_list[old_peak] = 0
                        old_peak = time_step
                else:
                    peak_list[old_peak] = 0
                    old_peak = time_step
            else:
                peak_list[old_peak] = 0
                old_peak = time_step
        elif peak_val == step_val and peak_list[time_step] == 1:
            peak_list[old_peak] = 0
            old_peak = time_step
        else:
            peak_list[time_step] = 0

    peak_list[old_peak] = 1

    if use_inter_event_level:
        inter_level = inter_event_level

    i = 0
    while i < n:
        minimum = 1.0e99
        while i < n and peak_list[i] == 0:
            if value[i] < minimum:
                minimum = value[i]
            i += 1

        if i < n and peak_list[i] == 1:
            x1 = value[old_peak]
            x2 = value[i]
            distance = time[i] - time[old_peak]

            if distance > inter_time and (
                not use_inter_event_level or minimum < inter_level * min(x1, x2)
            ):
                old_peak = i
            else:
                if x1 > x2:
                    peak_list[i] = 0
                else:
                    peak_list[old_peak] = 0
                    old_peak = i
        i += 1
    return peak_list.astype(bool), AAP


## Circular metrics


def _c_residual(obs: ArrayLike, model: ArrayLike) -> ArrayLike:
    """Circular residual (0, 360) - output between -180 and 180"""
    assert obs.size == model.size
    resi = model - obs
    resi = (resi + 180) % 360 - 180
    return resi


@metric(best="-")
def c_bias(obs: ArrayLike, model: ArrayLike) -> Any:
    """Circular bias (mean error)

    Parameters
    ----------
    obs : ArrayLike
        Observation in degrees (0, 360)
    model : ArrayLike
        Model in degrees (0, 360)

    Notes
    -----
    Range: $[-180., 180.]$; Best: 0.

    Returns
    -------
    float
        Circular bias

    Examples
    --------
    >>> obs = np.array([10., 355., 170.])
    >>> mod = np.array([20., 5., -180.])
    >>> c_bias(obs, mod)
    np.float64(10.0)
    """
    from scipy.stats import circmean

    resi = _c_residual(obs, model)
    return circmean(resi, low=-180.0, high=180.0)


@metric(best="-")
def c_max_error(obs: ArrayLike, model: ArrayLike) -> Any:
    """Circular max error

    Parameters
    ----------
    obs : ArrayLike
        Observation in degrees (0, 360)
    model : ArrayLike
        Model in degrees (0, 360)

    Notes
    -----
    Range: $[0, \\infty)$; Best: 0

    Returns
    -------
    float
        Circular max error

    Examples
    --------
    >>> obs = np.array([10., 350., 10.])
    >>> mod = np.array([20., 10., 350.])
    >>> c_max_error(obs, mod)
    np.float64(20.0)
    """

    resi = _c_residual(obs, model)

    # Compute the absolute differences and then
    # find the shortest distance between angles
    abs_diffs = np.abs(resi)
    circular_diffs = np.minimum(abs_diffs, 360 - abs_diffs)
    return np.max(circular_diffs)


@metric(best="-")
def c_mean_absolute_error(
    obs: ArrayLike,
    model: ArrayLike,
    weights: Optional[ArrayLike] = None,
) -> Any:
    """Circular mean absolute error

    Parameters
    ----------
    obs : ArrayLike
        Observation in degrees (0, 360)
    model : ArrayLike
        Model in degrees (0, 360)
    weights : ArrayLike, optional
        Weights, by default None

    Notes
    -----
    Range: [0, 180]; Best: 0

    Returns
    -------
    float
        Circular mean absolute error
    """

    resi = _c_residual(obs, model)
    return np.average(np.abs(resi), weights=weights)


@metric(best="-")
def c_mae(
    obs: ArrayLike,
    model: ArrayLike,
    weights: Optional[ArrayLike] = None,
) -> Any:
    """alias for circular mean absolute error"""
    return c_mean_absolute_error(obs, model, weights)


@metric(best="-")
def c_root_mean_squared_error(
    obs: ArrayLike,
    model: ArrayLike,
    weights: Optional[ArrayLike] = None,
) -> Any:
    """Circular root mean squared error

    Parameters
    ----------
    obs : ArrayLike
        Observation in degrees (0, 360)
    model : ArrayLike
        Model in degrees (0, 360)
    weights : ArrayLike, optional
        Weights, by default None

    Notes
    -----
    Range: [0, 180]; Best: 0

    Returns
    -------
    float
        Circular root mean squared error
    """
    residual = _c_residual(obs, model)
    return np.sqrt(np.average(residual**2, weights=weights))


@metric(best="-")
def c_rmse(
    obs: ArrayLike,
    model: ArrayLike,
    weights: Optional[ArrayLike] = None,
) -> Any:
    """alias for circular root mean squared error"""
    return c_root_mean_squared_error(obs, model, weights)


@metric(best="-")
def c_unbiased_root_mean_squared_error(
    obs: ArrayLike,
    model: ArrayLike,
    weights: Optional[ArrayLike] = None,
) -> Any:
    """Circular unbiased root mean squared error

    Parameters
    ----------
    obs : ArrayLike
        Observation in degrees (0, 360)
    model : ArrayLike
        Model in degrees (0, 360)
    weights : ArrayLike, optional
        Weights, by default None

    Notes
    -----
    Range: [0, 180]; Best: 0

    Returns
    -------
    float
        Circular unbiased root mean squared error
    """
    from scipy.stats import circmean

    residual = _c_residual(obs, model)
    residual = residual - circmean(residual, low=-180.0, high=180.0)
    return np.sqrt(np.average(residual**2, weights=weights))


@metric(best="-")
def c_urmse(
    obs: ArrayLike,
    model: ArrayLike,
    weights: Optional[ArrayLike] = None,
) -> Any:
    """alias for circular unbiased root mean squared error"""
    return c_unbiased_root_mean_squared_error(obs, model, weights)


default_metrics: List[Callable] = [bias, rmse, urmse, mae, cc, si, r2]
default_circular_metrics: List[Callable] = [c_bias, c_rmse, c_urmse, c_mae]


def metric_has_units(metric: Union[str, Callable]) -> bool:
    """Check if a metric has units (dimension).

    Some metrics are dimensionless, others have the same dimension as the observations.

    Parameters
    ----------
    metric : str or callable
        Metric name or function

    Returns
    -------
    bool
        True if metric has a dimension, False otherwise

    Examples
    --------
    >>> metric_has_units("rmse")
    True
    >>> metric_has_units("kge")
    False
    """
    if hasattr(metric, "__name__"):
        name = metric.__name__
    else:
        name = metric

    if name not in defined_metrics:
        raise ValueError(f"Metric {name} not defined. Choose from {defined_metrics}")

<<<<<<< HEAD
    return name in METRICS_WITH_DIMENSION


NON_METRICS = set(
    [
        "metric_has_units",
        "get_metric",
        "is_valid_metric",
        "add_metric",
        "Callable",
        "Optional",
        "Set",
        "Tuple",
        "List",
        "Iterable",
        "Union",
        "Any",
        "_c_residual",
        "_linear_regression",
        "_partial_duration_series",
    ]
)
=======
    return name in metrics_with_units
>>>>>>> 250562af


def is_valid_metric(metric: Union[str, Callable]) -> bool:
    if hasattr(metric, "__name__"):
        name = metric.__name__
    else:
        name = metric

    return name in defined_metrics


def get_metric(metric: Union[str, Callable]) -> Callable:
    if is_valid_metric(metric):
        if isinstance(metric, str):
            return getattr(sys.modules[__name__], metric)
        else:
            return metric
    else:
        raise ValueError(
            f"Metric {metric} not defined. Choose from {defined_metrics} or use `add_metric` to add a custom metric."
        )


def _parse_metric(
    metric: str | Iterable[str] | Callable | Iterable[Callable] | None,
    *,
    directional: bool = False,
) -> List[Callable]:
    if metric is None:
        if directional:
            return default_circular_metrics
        else:
            # could be a list of str!
            return [get_metric(m) for m in options.metrics.list]

    if isinstance(metric, str):
        metrics: list = [metric]
    elif callable(metric):
        metrics = [metric]
    elif isinstance(metric, Iterable):
        metrics = list(metric)

    parsed_metrics = []

    for m in metrics:
        if isinstance(m, str):
            parsed_metrics.append(get_metric(m))
        elif callable(m):
            if len(inspect.signature(m).parameters) < 2:
                raise ValueError(
                    "Metrics must have at least two arguments (obs, model)"
                )
            parsed_metrics.append(m)
        else:
            raise TypeError(f"metric {m} must be a string or callable")

    return parsed_metrics


def is_best(metric: str, expected: str | int) -> bool:
    try:
        func = get_metric(metric)
        return getattr(func, "best", None) == expected
    except ValueError:
        return False


def large_is_best(metric):
    return is_best(metric, "+")


def small_is_best(metric):
    return is_best(metric, "-")


def zero_is_best(metric):
    return is_best(metric, 0)


def one_is_best(metric):
    return is_best(metric, 1)


# TODO add non-metric functions to __all__
__all__ = [str(m) for m in defined_metrics]<|MERGE_RESOLUTION|>--- conflicted
+++ resolved
@@ -1133,32 +1133,7 @@
     if name not in defined_metrics:
         raise ValueError(f"Metric {name} not defined. Choose from {defined_metrics}")
 
-<<<<<<< HEAD
-    return name in METRICS_WITH_DIMENSION
-
-
-NON_METRICS = set(
-    [
-        "metric_has_units",
-        "get_metric",
-        "is_valid_metric",
-        "add_metric",
-        "Callable",
-        "Optional",
-        "Set",
-        "Tuple",
-        "List",
-        "Iterable",
-        "Union",
-        "Any",
-        "_c_residual",
-        "_linear_regression",
-        "_partial_duration_series",
-    ]
-)
-=======
     return name in metrics_with_units
->>>>>>> 250562af
 
 
 def is_valid_metric(metric: Union[str, Callable]) -> bool:
