from __future__ import annotations
from dataclasses import dataclass
from pathlib import Path
from typing import (
    Dict,
    List,
    Mapping,
    Optional,
    Union,
    Iterable,
    Sequence,
    TYPE_CHECKING,
)
import warnings
from matplotlib.axes import Axes  # type: ignore
import numpy as np
import pandas as pd
import xarray as xr
from copy import deepcopy

from .. import metrics as mtr
from .. import Quantity
from ..types import GeometryType
from ..observation import PointObservation, TrackObservation
from ..timeseries._timeseries import _validate_data_var_name, TimeSeries
from ._comparer_plotter import ComparerPlotter
from ._utils import (
    _parse_metric,
    _add_spatial_grid_to_df,
    _groupby_df,
    _parse_groupby,
    TimeTypes,
    IdOrNameTypes,
)
from ..skill import AggregatedSkill
from ..spatial import SpatialSkill
from ..settings import options, register_option, reset_option
from ..utils import _get_name
from .. import __version__

if TYPE_CHECKING:
    from ._collection import ComparerCollection


def _parse_dataset(data) -> xr.Dataset:
    if not isinstance(data, xr.Dataset):
        raise ValueError("matched_data must be an xarray.Dataset")
        # matched_data = self._matched_data_to_xarray(matched_data)
    assert "Observation" in data.data_vars

    # Validate time
    # assert len(data.dims) == 1, "Only 0-dimensional data are supported"
    assert "time" in data.dims, "data must have a time dimension"
    assert isinstance(data.time.to_index(), pd.DatetimeIndex), "time must be datetime"
    data["time"] = pd.DatetimeIndex(data.time.to_index()).round(freq="100us")  # 0.0001s
    assert (
        data.time.to_index().is_monotonic_increasing
    ), "time must be increasing (please check for duplicate times))"

    # no missing values allowed in Observation
    if data["Observation"].isnull().any():
        raise ValueError("Observation data must not contain missing values.")

    # coordinates
    if "x" not in data.coords:
        data.coords["x"] = np.nan
    if "y" not in data.coords:
        data.coords["y"] = np.nan
    if "z" not in data.coords:
        data.coords["z"] = np.nan

    # Validate data
    vars = [v for v in data.data_vars]
    assert len(vars) > 1, "dataset must have at least two data arrays"
    mod_names = []
    n_obs = 0
    for v in data.data_vars:
        v = _validate_data_var_name(str(v))
        assert (
            len(data[v].dims) == 1
        ), f"Only 0-dimensional data arrays are supported! {v} has {len(data[v].dims)} dimensions"
        assert (
            list(data[v].dims)[0] == "time"
        ), f"All data arrays must have a time dimension; {v} has dimensions {data[v].dims}"
        if "kind" not in data[v].attrs:
            data[v].attrs["kind"] = "auxiliary"
        if data[v].attrs["kind"] == "observation":
            n_obs += 1
        if data[v].attrs["kind"] == "model":
            mod_names.append(v)

    # Validate observation data array
    if n_obs != 1:
        raise ValueError(
            f"dataset must have exactly one observation array (marked by the kind attribute), this has {n_obs}"
        )
    if len(mod_names) == 0:
        raise ValueError(
            "dataset must have at least one model array (marked by the kind attribute)"
        )

    # Validate attrs
    # TODO: should we
    if "gtype" not in data.attrs:
        data.attrs["gtype"] = str(GeometryType.POINT)
    # assert "gtype" in data.attrs, "data must have a gtype attribute"
    # assert data.attrs["gtype"] in [
    #     str(GeometryType.POINT),
    #     str(GeometryType.TRACK),
    # ], f"data attribute 'gtype' must be one of {GeometryType.POINT} or {GeometryType.TRACK}"

    if "color" not in data["Observation"].attrs:
        data["Observation"].attrs["color"] = "black"

    if "long_name" not in data["Observation"].attrs:
        data["Observation"].attrs["long_name"] = Quantity.undefined().name

    if "units" not in data["Observation"].attrs:
        data["Observation"].attrs["units"] = Quantity.undefined().unit

    data.attrs["modelskill_version"] = __version__
    return data


# TODO remove in v1.1
def _get_deprecated_args(kwargs):
    model, start, end, area = None, None, None, None

    # Don't bother refactoring this, it will be removed in v1.1
    if "model" in kwargs:
        model = kwargs.pop("model")
        if model is not None:
            warnings.warn(
                f"The 'model' argument is deprecated, use 'sel(model='{model}')' instead",
                FutureWarning,
            )

    if "start" in kwargs:
        start = kwargs.pop("start")

        if start is not None:
            warnings.warn(
                f"The 'start' argument is deprecated, use 'sel(start={start})' instead",
                FutureWarning,
            )

    if "end" in kwargs:
        end = kwargs.pop("end")

        if end is not None:
            warnings.warn(
                f"The 'end' argument is deprecated, use 'sel(end={end})' instead",
                FutureWarning,
            )

    if "area" in kwargs:
        area = kwargs.pop("area")

        if area is not None:
            warnings.warn(
                f"The 'area' argument is deprecated, use 'sel(area={area})' instead",
                FutureWarning,
            )

    return model, start, end, area


def _validate_metrics(metrics) -> None:
    for m in metrics:
        if isinstance(m, str):
            if not mtr.is_valid_metric(m):
                raise ValueError(f"Unknown metric '{m}'")


register_option(
    key="metrics.list",
    defval=mtr.default_metrics,
    validator=_validate_metrics,
    doc="Default metrics list to be used in skill tables if specific metrics are not provided.",
)

MOD_COLORS = (
    "#1f78b4",
    "#33a02c",
    "#ff7f00",
    "#93509E",
    "#63CEFF",
    "#fdbf6f",
    "#004165",
    "#8B8D8E",
    "#0098DB",
    "#61C250",
    "#a6cee3",
    "#b2df8a",
    "#fb9a99",
    "#cab2d6",
    "#003f5c",
    "#2f4b7c",
    "#665191",
    "#e31a1c",
)


@dataclass
class ItemSelection:
    "Utility class to keep track of observation, model and auxiliary items"
    obs: str
    model: Sequence[str]
    aux: Sequence[str]

    def __post_init__(self):
        # check that obs, model and aux are unique, and that they are not overlapping
        all_items = self.all
        if len(all_items) != len(set(all_items)):
            raise ValueError("Items must be unique")

    @property
    def all(self) -> Sequence[str]:
        return [self.obs] + list(self.model) + list(self.aux)

    @staticmethod
    def parse(
        items: List[str],
        obs_item: str | int | None = None,
        mod_items: Optional[Iterable[str | int]] = None,
        aux_items: Optional[Iterable[str | int]] = None,
    ) -> ItemSelection:
        """Parse items and return observation, model and auxiliary items
        Default behaviour:
        - obs_item is first item
        - mod_items are all but obs_item and aux_items
        - aux_items are all but obs_item and mod_items

        Both integer and str are accepted as items. If str, it must be a key in data.
        """
        assert len(items) > 1, "data must contain at least two items"
        if obs_item is None:
            obs_name: str = items[0]
        else:
            obs_name = _get_name(obs_item, items)

        # Check existance of items and convert to names
        if mod_items is not None:
            mod_names = [_get_name(m, items) for m in mod_items]
        if aux_items is not None:
            aux_names = [_get_name(a, items) for a in aux_items]
        else:
            aux_names = []

        items.remove(obs_name)

        if mod_items is None:
            mod_names = list(set(items) - set(aux_names))
        if aux_items is None:
            aux_names = list(set(items) - set(mod_names))

        assert len(mod_names) > 0, "no model items were found! Must be at least one"
        assert obs_name not in mod_names, "observation item must not be a model item"
        assert (
            obs_name not in aux_names
        ), "observation item must not be an auxiliary item"
        assert isinstance(obs_name, str), "observation item must be a string"

        return ItemSelection(obs=obs_name, model=mod_names, aux=aux_names)


def _area_is_bbox(area) -> bool:
    is_bbox = False
    if area is not None:
        if not np.isscalar(area):
            area = np.array(area)
            if (area.ndim == 1) & (len(area) == 4):
                if np.all(np.isreal(area)):
                    is_bbox = True
    return is_bbox


def _area_is_polygon(area) -> bool:
    if area is None:
        return False
    if np.isscalar(area):
        return False
    if not np.all(np.isreal(area)):
        return False
    polygon = np.array(area)
    if polygon.ndim > 2:
        return False

    if polygon.ndim == 1:
        if len(polygon) <= 5:
            return False
        if len(polygon) % 2 != 0:
            return False

    if polygon.ndim == 2:
        if polygon.shape[0] < 3:
            return False
        if polygon.shape[1] != 2:
            return False

    return True


def _inside_polygon(polygon, xy) -> np.ndarray:
    import matplotlib.path as mp  # type: ignore

    if polygon.ndim == 1:
        polygon = np.column_stack((polygon[0::2], polygon[1::2]))
    return mp.Path(polygon).contains_points(xy)


def _matched_data_to_xarray(
    df: pd.DataFrame,
    obs_item: int | str | None = None,
    mod_items: Optional[Iterable[str | int]] = None,
    aux_items: Optional[Iterable[str | int]] = None,
    name: Optional[str] = None,
    x: Optional[float] = None,
    y: Optional[float] = None,
    z: Optional[float] = None,
    quantity: Optional[Quantity] = None,
):
    """Convert matched data to accepted xarray.Dataset format"""
    assert isinstance(df, pd.DataFrame)
    cols = list(df.columns)
    items = ItemSelection.parse(cols, obs_item, mod_items, aux_items)
    df = df[items.all]
    df.index.name = "time"
    df.rename(columns={items.obs: "Observation"}, inplace=True)
    ds = df.to_xarray()

    ds.attrs["name"] = name if name is not None else items.obs
    ds["Observation"].attrs["kind"] = "observation"
    for m in items.model:
        ds[m].attrs["kind"] = "model"
    for a in items.aux:
        ds[a].attrs["kind"] = "auxiliary"

    if x is not None:
        ds.coords["x"] = x
    if y is not None:
        ds.coords["y"] = y
    if z is not None:
        ds.coords["z"] = z

    if x is None or np.isscalar(x):
        ds.attrs["gtype"] = str(GeometryType.POINT)
    else:
        ds.attrs["gtype"] = str(GeometryType.TRACK)

    if quantity is None:
        q = Quantity.undefined()
    else:
        q = quantity

    ds["Observation"].attrs["long_name"] = q.name
    ds["Observation"].attrs["units"] = q.unit
    ds["Observation"].attrs["circular"] = q.circular

    return ds


class Comparer:
    """
    Comparer class for comparing model and observation data.

    Typically, the Comparer is part of a ComparerCollection,
    created with the `compare` function.

    Parameters
    ----------
    matched_data : xr.Dataset
        Matched data
    raw_mod_data : dict of modelskill.TimeSeries, optional
        Raw model data. If None, observation and modeldata must be provided.

    Examples
    --------
    >>> import modelskill as ms
    >>> cc = ms.compare(observation, modeldata)
    >>> cmp2 = ms.from_matched(matched_data)

    See Also
    --------
    modelskill.compare, modelskill.from_matched
    """

    data: xr.Dataset
    raw_mod_data: Dict[str, TimeSeries]
    _obs_name = "Observation"
    plotter = ComparerPlotter

    def __init__(
        self,
        matched_data: xr.Dataset,
<<<<<<< HEAD
        raw_mod_data: Optional[Dict[str, pd.DataFrame]] = None,
    ):
=======
        raw_mod_data: Optional[Dict[str, TimeSeries]] = None,
    ) -> None:
        self.plot = Comparer.plotter(self)

>>>>>>> 8d570c87
        self.data = _parse_dataset(matched_data)
        self.raw_mod_data = (
            raw_mod_data
            if raw_mod_data is not None
            else {
                # key: ModelResult(value, gtype=self.data.gtype, name=key, x=self.x, y=self.y)
                key: TimeSeries(self.data[[key]])
                for key, value in matched_data.data_vars.items()
                if value.attrs["kind"] == "model"
            }
        )
<<<<<<< HEAD
        self.plot = Comparer.plotter(self)
=======
        # TODO: validate that the names in raw_mod_data are the same as in matched_data
        assert isinstance(self.raw_mod_data, dict)
        for k in self.raw_mod_data.keys():
            v = self.raw_mod_data[k]
            if not isinstance(v, TimeSeries):
                try:
                    self.raw_mod_data[k] = TimeSeries(v)
                except Exception:
                    raise ValueError(
                        f"raw_mod_data[{k}] could not be converted to a TimeSeries object"
                    )
            else:
                assert isinstance(
                    v, TimeSeries
                ), f"raw_mod_data[{k}] must be a TimeSeries object"
>>>>>>> 8d570c87

    @staticmethod
    def from_matched_data(
        data: xr.Dataset | pd.DataFrame,
        raw_mod_data: Optional[Dict[str, TimeSeries]] = None,
        obs_item: str | int | None = None,
        mod_items: Optional[Iterable[str | int]] = None,
        aux_items: Optional[Iterable[str | int]] = None,
        name: Optional[str] = None,
        x: Optional[float] = None,
        y: Optional[float] = None,
        z: Optional[float] = None,
        quantity: Optional[Quantity] = None,
    ) -> "Comparer":
        """Initialize from compared data"""
        if not isinstance(data, xr.Dataset):
            # TODO: handle raw_mod_data by accessing data.attrs["kind"] and only remove nan after
            data = _matched_data_to_xarray(
                data,
                obs_item=obs_item,
                mod_items=mod_items,
                aux_items=aux_items,
                name=name,
                x=x,
                y=y,
                z=z,
                quantity=quantity,
            )
        return Comparer(matched_data=data, raw_mod_data=raw_mod_data)

    def __repr__(self):
        out = [
            f"<{type(self).__name__}>",
            f"Quantity: {self.quantity}",
            f"Observation: {self.name}, n_points={self.n_points}",
        ]
        for model in self.mod_names:
            out.append(f" Model: {model}, rmse={self.sel(model=model).score():.3f}")
        for var in self.aux_names:
            out.append(f" Auxiliary: {var}")
        return str.join("\n", out)

    @property
    def name(self) -> str:
        """name of comparer (=observation)"""
        return self.data.attrs["name"]

    @property
    def gtype(self):
        return self.data.attrs["gtype"]

    # TODO: remove
    @property
    def quantity_name(self) -> str:
        warnings.warn("Use quantity.name instead of quantity_name", FutureWarning)
        return self.quantity.name

    @property
    def quantity(self) -> Quantity:
        """Quantity object"""

        circular = False
        if "circular" in self.data[self._obs_name].attrs:
            circular = self.data[self._obs_name].attrs["circular"]

        return Quantity(
            name=self.data[self._obs_name].attrs["long_name"],
            unit=self.data[self._obs_name].attrs["units"],
            circular=circular,
        )

    @quantity.setter
    def quantity(self, quantity: Quantity) -> None:
        assert isinstance(quantity, Quantity), "value must be a Quantity object"
        self.data[self._obs_name].attrs["long_name"] = quantity.name
        self.data[self._obs_name].attrs["units"] = quantity.unit
        self.data[self._obs_name].attrs["circular"] = quantity.circular

    @property
    def n_points(self) -> int:
        """number of compared points"""
        return len(self.data[self._obs_name]) if self.data else 0

    @property
    def time(self) -> pd.DatetimeIndex:
        """time of compared data as pandas DatetimeIndex"""
        return self.data.time.to_index()

    @property
    def start(self) -> pd.Timestamp:
        """start pd.Timestamp of compared data"""
        return self.time[0]

    @property
    def end(self) -> pd.Timestamp:
        """end pd.Timestamp of compared data"""
        return self.time[-1]

    @property
    def x(self):
        """x-coordinate"""
        return self._coordinate_values("x")

    @property
    def y(self):
        """y-coordinate"""
        return self._coordinate_values("y")

    @property
    def z(self):
        """z-coordinate"""
        return self._coordinate_values("z")

    def _coordinate_values(self, coord):
        vals = self.data[coord].values
        return np.atleast_1d(vals)[0] if vals.ndim == 0 else vals

    @property
    def obs(self) -> np.ndarray:
        """Observation data as 1d numpy array"""
        return (
            self.data.drop_vars(["x", "y", "z"])[self._obs_name].to_dataframe().values
        )

    @property
    def mod(self) -> np.ndarray:
        """Model data as 2d numpy array. Each column is a model"""
        return (
            self.data.drop_vars(["x", "y", "z"])[self.mod_names].to_dataframe().values
        )

    @property
    def n_models(self) -> int:
        return len(self.mod_names)

    @property
    def mod_names(self) -> Sequence[str]:
        return list(self.raw_mod_data.keys())  # TODO replace with tuple

    @property
    def aux_names(self) -> Sequence[str]:
        return tuple(
            [
                k
                for k, v in self.data.data_vars.items()
                if v.attrs["kind"] == "auxiliary"
            ]
        )

    @property
    def obs_name(self) -> str:
        """Name of observation (e.g. station name)"""
        return self._obs_name

    @property
    def weight(self) -> float:
        return self.data[self._obs_name].attrs["weight"]

    @weight.setter
    def weight(self, value: float) -> None:
        self.data[self._obs_name].attrs["weight"] = value

    @property
    def _unit_text(self):
        warnings.warn("Use unit_text instead of _unit_text", FutureWarning)
        return self.unit_text

    @property
    def unit_text(self) -> str:
        """Variable name and unit as text suitable for plot labels"""
        return f"{self.quantity.name} [{self.quantity.unit}]"

    @property
    def metrics(self):
        if self.quantity.circular:
            # TODO define default circular metrics elsewhere
            return [mtr.c_bias, mtr.c_rmse, mtr.c_urmse, mtr.c_max_error]
        else:
            return options.metrics.list

    @metrics.setter
    def metrics(self, values) -> None:
        if values is None:
            reset_option("metrics.list")
        else:
            options.metrics.list = _parse_metric(values, self.metrics)

    def _model_to_frame(self, mod_name: str) -> pd.DataFrame:
        """Convert single model data to pandas DataFrame"""

        df = self.data.drop_vars(["z"]).to_dataframe().copy()
        other_models = [m for m in self.mod_names if m is not mod_name]
        df = df.drop(columns=other_models)
        df = df.rename(columns={mod_name: "mod_val", self._obs_name: "obs_val"})
        df["model"] = mod_name
        df["observation"] = self.name

        return df

    def to_dataframe(self) -> pd.DataFrame:
        """Convert to pandas DataFrame with all model data concatenated"""

        # TODO is this needed?, comment out for now
        # df = df.sort_index()
        df = pd.concat([self._model_to_frame(name) for name in self.mod_names])
        df["model"] = df["model"].astype("category")
        df["observation"] = df["observation"].astype("category")
        return df

    def __copy__(self):
        return deepcopy(self)

    def copy(self):
        return self.__copy__()

    def rename(self, mapping: Mapping[str, str]) -> "Comparer":
        """Rename model or auxiliary data

        Parameters
        ----------
        mapping : dict
            mapping of old names to new names

        Returns
        -------
        Comparer

        Examples
        --------
        >>> cmp = ms.compare(observation, modeldata)
        >>> cmp.mod_names
        ['model1']
        >>> cmp2 = cmp.rename({'model1': 'model2'})
        >>> cmp2.mod_names
        ['model2']
        """
        data = self.data.rename(mapping)
        raw_mod_data = {mapping.get(k, k): v for k, v in self.raw_mod_data.items()}

        return Comparer(matched_data=data, raw_mod_data=raw_mod_data)

    def save(self, filename: Union[str, Path]) -> None:
        """Save to netcdf file

        Parameters
        ----------
        filename : str or Path
            filename
        """
        ds = self.data

        # add self.raw_mod_data to ds with prefix 'raw_' to avoid name conflicts
        # an alternative strategy would be to use NetCDF groups
        # https://docs.xarray.dev/en/stable/user-guide/io.html#groups

        # There is no need to save raw data for track data, since it is identical to the matched data
        if self.gtype == "point":
            ds = self.data.copy()  # copy needed to avoid modifying self.data

            for key, ts_mod in self.raw_mod_data.items():
                ts_mod = ts_mod.copy()
                #  rename time to unique name
                ts_mod.data = ts_mod.data.rename({"time": "_time_raw_" + key})
                # da = ds_mod.to_xarray()[key]
                ds["_raw_" + key] = ts_mod.data[key]

        ds.to_netcdf(filename)

    @staticmethod
    def load(filename: Union[str, Path]) -> "Comparer":
        """Load from netcdf file

        Parameters
        ----------
        fn : str or Path
            filename

        Returns
        -------
        Comparer
        """
        with xr.open_dataset(filename) as ds:
            data = ds.load()

        if data.gtype == "track":
            return Comparer(matched_data=data)

        if data.gtype == "point":
            raw_mod_data: Dict[str, TimeSeries] = {}

            for var in data.data_vars:
                var_name = str(var)
                if var_name[:5] == "_raw_":
                    new_key = var_name[5:]  # remove prefix '_raw_'
                    ds = data[[var_name]].rename(
                        {"_time_raw_" + new_key: "time", var_name: new_key}
                    )
                    ts = PointObservation(data=ds, name=new_key)
                    # TODO: name of time?
                    # ts.name = new_key
                    # df = (
                    #     data[var_name]
                    #     .to_dataframe()
                    #     .rename(
                    #         columns={"_time_raw_" + new_key: "time", var_name: new_key}
                    #     )
                    # )
                    raw_mod_data[new_key] = ts

                    # data = data.drop(var_name).drop("_time_raw_" + new_key)

            # filter variables, only keep the ones with a 'time' dimension
            data = data[[v for v in data.data_vars if "time" in data[v].dims]]

            return Comparer(matched_data=data, raw_mod_data=raw_mod_data)

        else:
            raise NotImplementedError(f"Unknown gtype: {data.gtype}")

    def _to_observation(self) -> PointObservation | TrackObservation:
        """Convert to Observation"""
        if self.gtype == "point":
            df = self.data.drop_vars(["x", "y", "z"])[self._obs_name].to_dataframe()
            return PointObservation(
                data=df,
                name=self.name,
                x=self.x,
                y=self.y,
                z=self.z,
                quantity=self.quantity,
            )
        elif self.gtype == "track":
            df = self.data.drop_vars(["z"])[[self._obs_name]].to_dataframe()
            return TrackObservation(
                data=df,
                item=0,
                x_item=1,
                y_item=2,
                name=self.name,
                quantity=self.quantity,
            )
        else:
            raise NotImplementedError(f"Unknown gtype: {self.gtype}")

    def __add__(
        self, other: Union["Comparer", "ComparerCollection"]
    ) -> "ComparerCollection":
        from ._collection import ComparerCollection
        from ..matching import match_space_time

        if not isinstance(other, (Comparer, ComparerCollection)):
            raise TypeError(f"Cannot add {type(other)} to {type(self)}")

        if isinstance(other, Comparer) and (self.name == other.name):
            assert type(self) == type(other), "Must be same type!"
            missing_models = set(self.mod_names) - set(other.mod_names)
            if len(missing_models) == 0:
                # same obs name and same model names
                cmp = self.copy()
                cmp.data = xr.concat([cmp.data, other.data], dim="time")
                # cc.data = cc.data[
                #    ~cc.data.time.to_index().duplicated(keep="last")
                # ]  # 'first'
                _, index = np.unique(cmp.data["time"], return_index=True)
                cmp.data = cmp.data.isel(time=index)

            else:
                raw_mod_data = self.raw_mod_data.copy()
                raw_mod_data.update(other.raw_mod_data)  # TODO!
                matched = match_space_time(
                    observation=self._to_observation(), raw_mod_data=raw_mod_data  # type: ignore
                )
                cmp = self.__class__(matched_data=matched, raw_mod_data=raw_mod_data)

            return cmp
        else:
            cc = ComparerCollection()
            cc.add_comparer(self)
            cc.add_comparer(other)
            return cc

    def sel(
        self,
        model: Optional[IdOrNameTypes] = None,
        start: Optional[TimeTypes] = None,
        end: Optional[TimeTypes] = None,
        time: Optional[TimeTypes] = None,
        area: Optional[List[float]] = None,
    ) -> "Comparer":
        """Select data based on model, time and/or area.

        Parameters
        ----------
        model : str or int or list of str or list of int, optional
            Model name or index. If None, all models are selected.
        start : str or datetime, optional
            Start time. If None, all times are selected.
        end : str or datetime, optional
            End time. If None, all times are selected.
        time : str or datetime, optional
            Time. If None, all times are selected.
        area : list of float, optional
            bbox: [x0, y0, x1, y1] or Polygon. If None, all areas are selected.

        Returns
        -------
        Comparer
            New Comparer with selected data.
        """
        if (time is not None) and ((start is not None) or (end is not None)):
            raise ValueError("Cannot use both time and start/end")

        d = self.data
        raw_mod_data = self.raw_mod_data
        if model is not None:
            if isinstance(model, (str, int)):
                models = [model]
            else:
                models = list(model)
            mod_names: List[str] = [_get_name(m, self.mod_names) for m in models]
            dropped_models = [m for m in self.mod_names if m not in mod_names]
            d = d.drop_vars(dropped_models)
            raw_mod_data = {m: raw_mod_data[m] for m in mod_names}
        if (start is not None) or (end is not None):
            # TODO: can this be done without to_index? (simplify)
            d = d.sel(time=d.time.to_index().to_frame().loc[start:end].index)  # type: ignore

            # Note: if user asks for a specific time, we also filter raw
            raw_mod_data = {k: v.sel(time=slice(start, end)) for k, v in raw_mod_data.items()}  # type: ignore
        if time is not None:
            d = d.sel(time=time)

            # Note: if user asks for a specific time, we also filter raw
            raw_mod_data = {k: v.sel(time=time) for k, v in raw_mod_data.items()}
        if area is not None:
            if _area_is_bbox(area):
                x0, y0, x1, y1 = area
                mask = (d.x > x0) & (d.x < x1) & (d.y > y0) & (d.y < y1)
            elif _area_is_polygon(area):
                polygon = np.array(area)
                xy = np.column_stack((d.x, d.y))
                mask = _inside_polygon(polygon, xy)
            else:
                raise ValueError("area supports bbox [x0,y0,x1,y1] and closed polygon")
            if self.gtype == "point":
                # if False, return empty data
                d = d if mask else d.isel(time=slice(None, 0))
            else:
                d = d.isel(time=mask)
        return Comparer.from_matched_data(data=d, raw_mod_data=raw_mod_data)

    def where(
        self,
        cond: Union[bool, np.ndarray, xr.DataArray],
    ) -> "Comparer":
        """Return a new Comparer with values where cond is True

        Parameters
        ----------
        cond : bool, np.ndarray, xr.DataArray
            This selects the values to return.

        Returns
        -------
        Comparer
            New Comparer with values where cond is True and other otherwise.

        Examples
        --------
        >>> c2 = c.where(c.data.Observation > 0)
        """
        d = self.data.where(cond, other=np.nan)
        d = d.dropna(dim="time", how="all")
        return Comparer.from_matched_data(d, self.raw_mod_data)

    def query(self, query: str) -> "Comparer":
        """Return a new Comparer with values where query cond is True

        Parameters
        ----------
        query : str
            Query string, see pandas.DataFrame.query

        Returns
        -------
        Comparer
            New Comparer with values where cond is True and other otherwise.

        Examples
        --------
        >>> c2 = c.query("Observation > 0")
        """
        d = self.data.query({"time": query})
        d = d.dropna(dim="time", how="all")
        return Comparer.from_matched_data(d, self.raw_mod_data)

    def skill(
        self,
        by: Optional[Union[str, List[str]]] = None,
        metrics: Optional[list] = None,
        **kwargs,
    ) -> AggregatedSkill:
        """Skill assessment of model(s)

        Parameters
        ----------
        by : (str, List[str]), optional
            group by column name or by temporal bin via the freq-argument
            (using pandas pd.Grouper(freq)),
            e.g.: 'freq:M' = monthly; 'freq:D' daily
            by default ["model"]
        metrics : list, optional
            list of modelskill.metrics, by default modelskill.options.metrics.list
        freq : string, optional
            do temporal binning using pandas pd.Grouper(freq),
            typical examples: 'M' = monthly; 'D' daily
            by default None

        Returns
        -------
        AggregatedSkill
            skill assessment object

        See also
        --------
        sel
            a method for filtering/selecting data

        Examples
        --------
        >>> import modelskill as ms
        >>> cc = ms.compare(c2, mod)
        >>> cc['c2'].skill().round(2)
                       n  bias  rmse  urmse   mae    cc    si    r2
        observation
        c2           113 -0.00  0.35   0.35  0.29  0.97  0.12  0.99

        >>> cc['c2'].skill(by='freq:D').round(2)
                     n  bias  rmse  urmse   mae    cc    si    r2
        2017-10-27  72 -0.19  0.31   0.25  0.26  0.48  0.12  0.98
        2017-10-28   0   NaN   NaN    NaN   NaN   NaN   NaN   NaN
        2017-10-29  41  0.33  0.41   0.25  0.36  0.96  0.06  0.99
        """
        metrics = _parse_metric(metrics, self.metrics, return_list=True)

        # TODO remove in v1.1
        model, start, end, area = _get_deprecated_args(kwargs)

        cmp = self.sel(
            model=model,
            start=start,
            end=end,
            area=area,
        )
        if cmp.n_points == 0:
            raise ValueError("No data selected for skill assessment")

        by = _parse_groupby(by, cmp.n_models, n_obs=1, n_var=1)

        df = cmp.to_dataframe()  # TODO: avoid df if possible?
        res = _groupby_df(df.drop(columns=["x", "y"]), by, metrics)
        res = self._add_as_col_if_not_in_index(df, skilldf=res)
        return AggregatedSkill(res)

    def _add_as_col_if_not_in_index(self, df, skilldf):
        """Add a field to skilldf if unique in df"""
        FIELDS = ("observation", "model")

        for field in FIELDS:
            if (field == "model") and (self.n_models <= 1):
                continue
            if field not in skilldf.index.names:
                unames = df[field].unique()
                if len(unames) == 1:
                    skilldf.insert(loc=0, column=field, value=unames[0])
        return skilldf

    def score(
        self,
        metric=mtr.rmse,
        **kwargs,
    ) -> float:
        """Model skill score

        Parameters
        ----------
        metric : list, optional
            a single metric from modelskill.metrics, by default rmse

        Returns
        -------
        float
            skill score as a single number (for each model)

        See also
        --------
        skill
            a method for skill assessment returning a pd.DataFrame

        Examples
        --------
        >>> import modelskill as ms
        >>> cmp = ms.compare(c2, mod)
        >>> cmp.score()
        0.3517964910888918

        >>> cmp.score(metric=ms.metrics.mape)
        11.567399646108198
        """
        metric = _parse_metric(metric, self.metrics)
        if not (callable(metric) or isinstance(metric, str)):
            raise ValueError("metric must be a string or a function")

        # TODO remove in v1.1
        model, start, end, area = _get_deprecated_args(kwargs)

        s = self.skill(
            metrics=[metric],
            model=model,
            start=start,
            end=end,
            area=area,
        )
        # if s is None:
        #    return
        df = s.df
        values = df[metric.__name__].values
        if len(values) == 1:
            values = values[0]
        return values

    def spatial_skill(
        self,
        bins=5,
        binsize: Optional[float] = None,
        by: Optional[Union[str, List[str]]] = None,
        metrics: Optional[list] = None,
        n_min: Optional[int] = None,
        **kwargs,
    ):
        """Aggregated spatial skill assessment of model(s) on a regular spatial grid.

        Parameters
        ----------
        bins: int, list of scalars, or IntervalIndex, or tuple of, optional
            criteria to bin x and y by, argument bins to pd.cut(), default 5
            define different bins for x and y a tuple
            e.g.: bins = 5, bins = (5,[2,3,5])
        binsize : float, optional
            bin size for x and y dimension, overwrites bins
            creates bins with reference to round(mean(x)), round(mean(y))
        by : (str, List[str]), optional
            group by column name or by temporal bin via the freq-argument
            (using pandas pd.Grouper(freq)),
            e.g.: 'freq:M' = monthly; 'freq:D' daily
            by default ["model","observation"]
        metrics : list, optional
            list of modelskill.metrics, by default modelskill.options.metrics.list
        n_min : int, optional
            minimum number of observations in a grid cell;
            cells with fewer observations get a score of `np.nan`

        Returns
        -------
        xr.Dataset
            skill assessment as a dataset

        See also
        --------
        skill
            a method for aggregated skill assessment

        Examples
        --------
        >>> import modelskill as ms
        >>> cmp = ms.compare(c2, mod)   # satellite altimeter vs. model
        >>> cmp.spatial_skill(metrics='bias')
        <xarray.Dataset>
        Dimensions:      (x: 5, y: 5)
        Coordinates:
            observation   'alti'
        * x            (x) float64 -0.436 1.543 3.517 5.492 7.466
        * y            (y) float64 50.6 51.66 52.7 53.75 54.8
        Data variables:
            n            (x, y) int32 3 0 0 14 37 17 50 36 72 ... 0 0 15 20 0 0 0 28 76
            bias         (x, y) float64 -0.02626 nan nan ... nan 0.06785 -0.1143

        >>> ds = cc.spatial_skill(binsize=0.5)
        >>> ds.coords
        Coordinates:
            observation   'alti'
        * x            (x) float64 -1.5 -0.5 0.5 1.5 2.5 3.5 4.5 5.5 6.5 7.5
        * y            (y) float64 51.5 52.5 53.5 54.5 55.5 56.5
        """

        # TODO remove in v1.1
        model, start, end, area = _get_deprecated_args(kwargs)

        cmp = self.sel(
            model=model,
            start=start,
            end=end,
            area=area,
        )

        metrics = _parse_metric(metrics, self.metrics, return_list=True)
        if cmp.n_points == 0:
            raise ValueError("No data to compare")

        df = cmp.to_dataframe()
        df = _add_spatial_grid_to_df(df=df, bins=bins, binsize=binsize)

        # n_models = len(df.model.unique())
        # n_obs = len(df.observation.unique())

        # n_obs=1 because we only have one observation (**SingleObsComparer**)
        by = _parse_groupby(by=by, n_models=cmp.n_models, n_obs=1)
        if isinstance(by, str) or (not isinstance(by, Iterable)):
            by = [by]  # type: ignore
        if "x" not in by:  # type: ignore
            by.insert(0, "x")  # type: ignore
        if "y" not in by:  # type: ignore
            by.insert(0, "y")  # type: ignore

        df = df.drop(columns=["x", "y"]).rename(columns=dict(xBin="x", yBin="y"))
        res = _groupby_df(df, by, metrics, n_min)
        return SpatialSkill(res.to_xarray().squeeze())

    @property
    def residual(self):
        return self.mod - np.vstack(self.obs)

    def remove_bias(self, correct="Model"):
        # TODO: return a new Comparer object instead of modifying self
        bias = self.residual.mean(axis=0)
        if correct == "Model":
            for j in range(self.n_models):
                mod_name = self.mod_names[j]
                mod_ts = self.raw_mod_data[mod_name]
                with xr.set_options(keep_attrs=True):
                    mod_ts.data[mod_name].values = mod_ts.values - bias[j]
                    self.data[mod_name].values = self.data[mod_name].values - bias[j]
        elif correct == "Observation":
            # what if multiple models?
            with xr.set_options(keep_attrs=True):
                self.data[self._obs_name].values = (
                    self.data[self._obs_name].values + bias
                )
        else:
            raise ValueError(
                f"Unknown correct={correct}. Only know 'Model' and 'Observation'"
            )
        return bias

    # TODO remove plotting methods in v1.1
    def scatter(
        self,
        *,
        bins=120,
        quantiles=None,
        fit_to_quantiles=False,
        show_points=None,
        show_hist=None,
        show_density=None,
        norm=None,
        backend="matplotlib",
        figsize=(8, 8),
        xlim=None,
        ylim=None,
        reg_method="ols",
        title=None,
        xlabel=None,
        ylabel=None,
        skill_table=None,
        **kwargs,
    ):
        warnings.warn(
            "This method is deprecated, use plot.scatter instead", FutureWarning
        )

        # TODO remove in v1.1
        model, start, end, area = _get_deprecated_args(kwargs)

        # self.plot.scatter(
        self.sel(
            model=model,
            start=start,
            end=end,
            area=area,
        ).plot.scatter(
            bins=bins,
            quantiles=quantiles,
            fit_to_quantiles=fit_to_quantiles,
            show_points=show_points,
            show_hist=show_hist,
            show_density=show_density,
            norm=norm,
            backend=backend,
            figsize=figsize,
            xlim=xlim,
            ylim=ylim,
            reg_method=reg_method,
            title=title,
            xlabel=xlabel,
            ylabel=ylabel,
            **kwargs,
        )

    def taylor(
        self,
        normalize_std=False,
        figsize=(7, 7),
        marker="o",
        marker_size=6.0,
        title="Taylor diagram",
        **kwargs,
    ):
        warnings.warn("taylor is deprecated, use plot.taylor instead", FutureWarning)

        self.plot.taylor(
            normalize_std=normalize_std,
            figsize=figsize,
            marker=marker,
            marker_size=marker_size,
            title=title,
            **kwargs,
        )

    def hist(
        self, *, model=None, bins=100, title=None, density=True, alpha=0.5, **kwargs
    ):
        warnings.warn("hist is deprecated. Use plot.hist instead.", FutureWarning)
        return self.plot.hist(
            model=model, bins=bins, title=title, density=density, alpha=alpha, **kwargs
        )

    def kde(self, ax=None, **kwargs) -> Axes:
        warnings.warn("kde is deprecated. Use plot.kde instead.", FutureWarning)

        return self.plot.kde(ax=ax, **kwargs)

    def plot_timeseries(
        self, title=None, *, ylim=None, figsize=None, backend="matplotlib", **kwargs
    ):
        warnings.warn(
            "plot_timeseries is deprecated. Use plot.timeseries instead.", FutureWarning
        )

        return self.plot.timeseries(
            title=title, ylim=ylim, figsize=figsize, backend=backend, **kwargs
        )

    def residual_hist(self, bins=100, title=None, color=None, **kwargs):
        warnings.warn(
            "residual_hist is deprecated. Use plot.residual_hist instead.",
            FutureWarning,
        )

        return self.plot.residual_hist(bins=bins, title=title, color=color, **kwargs)


# class PointComparer(Comparer):
#     pass


# class TrackComparer(Comparer):
#     pass<|MERGE_RESOLUTION|>--- conflicted
+++ resolved
@@ -393,15 +393,10 @@
     def __init__(
         self,
         matched_data: xr.Dataset,
-<<<<<<< HEAD
-        raw_mod_data: Optional[Dict[str, pd.DataFrame]] = None,
-    ):
-=======
         raw_mod_data: Optional[Dict[str, TimeSeries]] = None,
     ) -> None:
         self.plot = Comparer.plotter(self)
 
->>>>>>> 8d570c87
         self.data = _parse_dataset(matched_data)
         self.raw_mod_data = (
             raw_mod_data
@@ -413,9 +408,6 @@
                 if value.attrs["kind"] == "model"
             }
         )
-<<<<<<< HEAD
-        self.plot = Comparer.plotter(self)
-=======
         # TODO: validate that the names in raw_mod_data are the same as in matched_data
         assert isinstance(self.raw_mod_data, dict)
         for k in self.raw_mod_data.keys():
@@ -431,7 +423,6 @@
                 assert isinstance(
                     v, TimeSeries
                 ), f"raw_mod_data[{k}] must be a TimeSeries object"
->>>>>>> 8d570c87
 
     @staticmethod
     def from_matched_data(
