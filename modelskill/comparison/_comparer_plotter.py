from typing import Union, List, Optional, Tuple

import matplotlib.pyplot as plt
import numpy as np  # type: ignore

from .. import metrics as mtr
from ._utils import _get_id
from ..plot import _get_fig_ax, colors, quantiles_xy, scatter, taylor_diagram, TaylorPoint
from ..settings import options

class ComparerPlotter:
    """Plotter class for Comparer"""
    def __init__(self, comparer):
        self.comparer = comparer

    def __call__(self, *args, **kwargs):
        """Plot scatter plot of modelled vs observed data"""
        return self.scatter(*args, **kwargs)

    def timeseries(
        self, title=None, *, ylim=None, figsize=None, backend="matplotlib", **kwargs
    ):
        """Timeseries plot showing compared data: observation vs modelled

        Parameters
        ----------
        title : str, optional
            plot title, by default None
        ylim : tuple, optional
            plot range for the model (ymin, ymax), by default None
        figsize : (float, float), optional
            figure size, by default None
        backend : str, optional
            use "plotly" (interactive) or "matplotlib" backend, by default "matplotlib"backend:

        Returns
        -------
        matplotlib.axes.Axes or plotly.graph_objects.Figure
        """
        from ._comparison import MOD_COLORS

        cmp = self.comparer

        if title is None:
            title = cmp.name

        if backend == "matplotlib":
            _, ax = plt.subplots(figsize=figsize)
            for j in range(cmp.n_models):
                key = cmp.mod_names[j]
                mod_df = cmp.raw_mod_data[key]
                mod_df[key].plot(ax=ax, color=MOD_COLORS[j])

            ax.scatter(
                cmp.time,
                cmp.data[cmp.obs_name].values,
                marker=".",
                color=cmp.data[cmp.obs_name].attrs["color"],
            )
            ax.set_ylabel(cmp.unit_text)
            ax.legend([*cmp.mod_names, cmp.obs_name])
            ax.set_ylim(ylim)
            plt.title(title)
            return ax

        elif backend == "plotly":  # pragma: no cover
            import plotly.graph_objects as go  # type: ignore

            mod_scatter_list = []
            for j in range(cmp.n_models):
                key = cmp.mod_names[j]
                mod_df = cmp.raw_mod_data[key]
                mod_scatter_list.append(
                    go.Scatter(
                        x=mod_df.index,
                        y=mod_df[key],
                        name=key,
                        line=dict(color=MOD_COLORS[j]),
                    )
                )

            fig = go.Figure(
                [
                    *mod_scatter_list,
                    go.Scatter(
                        x=cmp.time,
                        y=cmp.data[cmp.obs_name].values,
                        name=cmp.obs_name,
                        mode="markers",
                        marker=dict(color=cmp.data[cmp.obs_name].attrs["color"]),
                    ),
                ]
            )

            fig.update_layout(title=title, yaxis_title=cmp.unit_text, **kwargs)
            fig.update_yaxes(range=ylim)

            fig.show()
        else:
            raise ValueError(f"Plotting backend: {backend} not supported")

    def hist(
        self, *, model=None, bins=100, title=None, density=True, alpha=0.5, **kwargs
    ):
        """Plot histogram of model data and observations.

        Wraps pandas.DataFrame hist() method.

        Parameters
        ----------
        model : (str, int), optional
            name or id of model to be plotted, by default 0
        bins : int, optional
            number of bins, by default 100
        title : str, optional
            plot title, default: [model name] vs [observation name]
        density: bool, optional
            If True, draw and return a probability density
        alpha : float, optional
            alpha transparency fraction, by default 0.5
        kwargs : other keyword arguments to df.plot.hist()

        Returns
        -------
        matplotlib axes

        See also
        --------
        pandas.Series.plot.hist
        matplotlib.axes.Axes.hist
        """
        from ._comparison import MOD_COLORS  # TODO move to here

        cmp = self.comparer
        mod_id = _get_id(model, cmp.mod_names)
        mod_name = cmp.mod_names[mod_id]

        title = f"{mod_name} vs {cmp.name}" if title is None else title

        kwargs["alpha"] = alpha
        kwargs["density"] = density

        ax = (
            cmp.data[mod_name]
            .to_series()
            .hist(bins=bins, color=MOD_COLORS[mod_id], **kwargs)
        )

        cmp.data[cmp.obs_name].to_series().hist(
            bins=bins, color=cmp.data[cmp.obs_name].attrs["color"], ax=ax, **kwargs
        )
        ax.legend([mod_name, cmp.obs_name])
        plt.title(title)
        plt.xlabel(f"{cmp.unit_text}")
        if density:
            plt.ylabel("density")
        else:
            plt.ylabel("count")

        return ax

    def kde(self, ax=None, **kwargs):
        """Plot kde (kernel density estimates of distributions) of model data and observations.

        Wraps pandas.DataFrame kde() method.

        Parameters
        ----------
        ax : matplotlib.axes.Axes, optional
            axes to plot on, by default None
        kwargs : other keyword arguments to df.plot.kde()

        Returns
        -------
        matplotlib axes

        Examples
        --------
        >>> cmp.plot.kde()
        >>> cmp.plot.kde(bw_method=0.3)
        >>> cmp.plot.kde(ax=ax, bw_method='silverman')
        >>> cmp.plot.kde(xlim=[0,None], title="Density plot");   

        See also
        --------
        pandas.Series.plot.kde
        """
        cmp = self.comparer

        if ax is None:
            ax = plt.gca()

        cmp.data.Observation.to_series().plot.kde(
            ax=ax, linestyle="dashed", label="Observation", **kwargs
        )

        for model in cmp.mod_names:
            cmp.data[model].to_series().plot.kde(ax=ax, label=model, **kwargs)

        ax.set_xlabel(cmp.unit_text)  # TODO

        ax.legend()

        # remove y-axis
        ax.yaxis.set_visible(False)
        # remove y-ticks
        ax.tick_params(axis="y", which="both", length=0)
        # remove y-label
        ax.set_ylabel("")

        # remove box around plot
        ax.spines["top"].set_visible(False)
        ax.spines["right"].set_visible(False)
        ax.spines["left"].set_visible(False)

        return ax

<<<<<<< HEAD

    def qq(self, quantiles: Optional[Union[int, List[float]]] = None, title=None, ax=None, figsize=None, **kwargs):
        """Make quantile-quantile (q-q) plot of model data and observations.

        Primarily used to compare multiple models. 

        Parameters
        ----------
        quantiles: (int, sequence), optional
            number of quantiles for QQ-plot, by default None and will depend on the scatter data length (10, 100 or 1000)
            if int, this is the number of points
            if sequence (list of floats), represents the desired quantiles (from 0 to 1)
        title : str, optional
            plot title, default: "Q-Q plot for [observation name]"
        ax : matplotlib.axes.Axes, optional
            axes to plot on, by default None
        figsize : tuple, optional
            figure size, by default None
        kwargs : other keyword arguments to plt.plot()
=======
    def box(self, ax=None, title=None, **kwargs):
        """Make a box plot of model data and observations.

        Wraps pandas.DataFrame boxplot() method.

        Parameters
        ----------
        ax : matplotlib.axes.Axes, optional
            axes to plot on, by default None
        title : str, optional
            plot title, default: [observation name]        
        kwargs : other keyword arguments to df.boxplot()
>>>>>>> f2bedbb7

        Returns
        -------
        matplotlib axes

        Examples
        --------
<<<<<<< HEAD
        >>> cmp.plot.qq()

        """
        cmp = self.comparer

        _, ax = _get_fig_ax(ax, figsize)

        x = cmp.data.Observation.values
        xmin, xmax = x.min(), x.max()
        ymin, ymax = np.inf, -np.inf

        for mod_name in cmp.mod_names:
            y = cmp.data[mod_name].values
            ymin= min([y.min(), ymin]) 
            ymax= max([y.max(), ymax])           
            xq, yq = quantiles_xy(x, y, quantiles)
            plt.plot(
                xq,
                yq,
                '.-',                
                label=mod_name,
                zorder=4,
                **kwargs,
            )
    
        xymin = min([xmin, ymin])
        xymax = max([xmax, ymax])
        
        # 1:1 line
        plt.plot(
            [xymin, xymax],
            [xymin, xymax],
            label=options.plot.scatter.oneone_line.label,
            c=options.plot.scatter.oneone_line.color,
            zorder=3,
        )    
        plt.axis("square")
        plt.xlim([xymin, xymax])
        plt.ylim([xymin, xymax])
        plt.minorticks_on()
        plt.grid(which="both", axis="both", linewidth="0.2", color="k", alpha=0.6)

        ax.legend()
        ax.set_xlabel("Observation, " + cmp.unit_text)
        ax.set_ylabel("Model, " + cmp.unit_text)
        ax.set_title(title or f"Q-Q plot for {cmp.name}")        
        return ax


=======
        >>> cmp.plot.box()
        >>> cmp.plot.box(showmeans=True)
        >>> cmp.plot.box(ax=ax, title="Box plot")

        See also
        --------
        pandas.DataFrame.boxplot
        matplotlib.pyplot.boxplot
        """
        cmp = self.comparer

        if ax is None:
            ax = plt.gca()

        cols = ["Observation"] + cmp.mod_names
        df = cmp.data[cols].to_dataframe()
        df.boxplot(ax=ax, **kwargs)
        ax.set_ylabel(cmp.unit_text)
        ax.set_title(title or cmp.name)
        return ax
    
>>>>>>> f2bedbb7
    def scatter(
        self,
        *,
        model=None,
        bins: Union[int, float, List[int], List[float]] = 20,
        quantiles: Optional[Union[int, List[float]]] = None,
        fit_to_quantiles: bool = False,
        show_points: Optional[Union[bool, int, float]] = None,
        show_hist: Optional[bool] = None,
        show_density: Optional[bool] = None,
        norm: Optional[colors.Normalize] = None,
        backend: str = "matplotlib",
        figsize: Tuple[float, float] = (8, 8),
        xlim: Optional[Tuple[float, float]] = None,
        ylim: Optional[Tuple[float, float]] = None,
        reg_method: str = "ols",
        title: Optional[str] = None,
        xlabel: Optional[str] = None,
        ylabel: Optional[str] = None,
        skill_table: Optional[Union[str, List[str], bool]] = None,
        **kwargs,
    ):
        """Scatter plot showing compared data: observation vs modelled
        Optionally, with density histogram.

        Parameters
        ----------
        model : (str, int), optional
            name or id of model to be plotted, by default 0
        bins: (int, float, sequence), optional
            bins for the 2D histogram on the background. By default 20 bins.
            if int, represents the number of bins of 2D
            if float, represents the bin size
            if sequence (list of int or float), represents the bin edges
        quantiles: (int, sequence), optional
            number of quantiles for QQ-plot, by default None and will depend on the scatter data length (10, 100 or 1000)
            if int, this is the number of points
            if sequence (list of floats), represents the desired quantiles (from 0 to 1)
        fit_to_quantiles: bool, optional, by default False
            by default the regression line is fitted to all data, if True, it is fitted to the quantiles
            which can be useful to represent the extremes of the distribution
        show_points : (bool, int, float), optional
            Should the scatter points be displayed?
            None means: show all points if fewer than 1e4, otherwise show 1e4 sample points, by default None.
            float: fraction of points to show on plot from 0 to 1. eg 0.5 shows 50% of the points.
            int: if 'n' (int) given, then 'n' points will be displayed, randomly selected
        show_hist : bool, optional
            show the data density as a a 2d histogram, by default None
        show_density: bool, optional
            show the data density as a colormap of the scatter, by default None. If both `show_density` and `show_hist`
        norm : matplotlib.colors norm
            colormap normalization
            If None, defaults to matplotlib.colors.PowerNorm(vmin=1,gamma=0.5)
        are None, then `show_density` is used by default.
            for binning the data, the previous kword `bins=Float` is used
        backend : str, optional
            use "plotly" (interactive) or "matplotlib" backend, by default "matplotlib"
        figsize : tuple, optional
            width and height of the figure, by default (8, 8)
        xlim : tuple, optional
            plot range for the observation (xmin, xmax), by default None
        ylim : tuple, optional
            plot range for the model (ymin, ymax), by default None
        reg_method : str, optional
            method for determining the regression line
            "ols" : ordinary least squares regression
            "odr" : orthogonal distance regression,
            by default "ols"
        title : str, optional
            plot title, by default None
        xlabel : str, optional
            x-label text on plot, by default None
        ylabel : str, optional
            y-label text on plot, by default None
        skill_table : str, List[str], bool, optional
            list of modelskill.metrics or boolean, if True then by default modelskill.options.metrics.list.
            This kword adds a box at the right of the scatter plot,
            by default False
        kwargs

        Examples
        ------
        >>> cmp.plot.scatter()
        >>> cmp.plot.scatter(bins=0.2, backend='plotly')
        >>> cmp.plot.scatter(show_points=False, title='no points')
        >>> cmp.plot.scatter(xlabel='all observations', ylabel='my model')
        >>> cmp.sel(model='HKZN_v2').plot.scatter(figsize=(10, 10))
        """

        cmp = self.comparer

        cmp = self.comparer
        mod_id = _get_id(model, cmp.mod_names)
        mod_name = cmp.mod_names[mod_id]

        if cmp.n_points == 0:
            raise ValueError("No data found in selection")

        x = cmp.data.Observation.values
        y = cmp.data[mod_name].values

        assert x.ndim == y.ndim == 1, "x and y must be 1D arrays"
        assert x.shape == y.shape, "x and y must have the same shape"

        unit_text = cmp.unit_text
        xlabel = xlabel or f"Observation, {unit_text}"
        ylabel = ylabel or f"Model, {unit_text}"
        title = title or f"{mod_name} vs {cmp.name}"

        skill_df = None
        units = None

        if skill_table:
            metrics = None if skill_table is True else skill_table
            skill_df = cmp.skill(metrics=metrics)
            try:
                units = unit_text.split("[")[1].split("]")[0]
            except IndexError:
                units = ""  # Dimensionless

        ax = scatter(
            x=x,
            y=y,
            bins=bins,
            quantiles=quantiles,
            fit_to_quantiles=fit_to_quantiles,
            show_points=show_points,
            show_hist=show_hist,
            show_density=show_density,
            norm=norm,
            backend=backend,
            figsize=figsize,
            xlim=xlim,
            ylim=ylim,
            reg_method=reg_method,
            title=title,
            xlabel=xlabel,
            ylabel=ylabel,
            skill_df=skill_df,
            units=units,
            **kwargs,
        )
        return ax

    def taylor(
        self,
        normalize_std: bool = False,
        figsize: Tuple[float, float] = (7, 7),
        marker: str = "o",
        marker_size: float = 6.0,
        title: str = "Taylor diagram",
    ) -> None:
        """Taylor diagram showing model std and correlation to observation
        in a single-quadrant polar plot, with r=std and theta=arccos(cc).

        Parameters
        ----------
        normalize_std : bool, optional
            plot model std normalized with observation std, default False
        figsize : tuple, optional
            width and height of the figure (should be square), by default (7, 7)
        marker : str, optional
            marker type e.g. "x", "*", by default "o"
        marker_size : float, optional
            size of the marker, by default 6
        title : str, optional
            title of the plot, by default "Taylor diagram"

        Examples
        ------
        >>> comparer.taylor()
        >>> comparer.taylor(start="2017-10-28", figsize=(5,5))

        References
        ----------
        Copin, Y. (2018). https://gist.github.com/ycopin/3342888, Yannick Copin <yannick.copin@laposte.net>
        """
        cmp = self.comparer

        # TODO consider if this round-trip  via mtr is necessary to get the std:s
        metrics = [
            mtr._std_obs,
            mtr._std_mod,
            mtr.cc,
        ]

        s = cmp.skill(metrics=metrics)

        if s is None:  # TODO
            return
        df = s.df
        ref_std = 1.0 if normalize_std else df.iloc[0]["_std_obs"]

        df = df[["_std_obs", "_std_mod", "cc"]].copy()
        df.columns = ["obs_std", "std", "cc"]

        pts = [
            TaylorPoint(
                r.Index, r.obs_std, r.std, r.cc, marker=marker, marker_size=marker_size
            )
            for r in df.itertuples()
        ]

        taylor_diagram(
            obs_std=ref_std,
            points=pts,
            figsize=figsize,
            obs_text=f"Obs: {cmp.name}",
            normalize_std=normalize_std,
            title=title,
        )

    def residual_hist(self, bins=100, title=None, color=None, **kwargs):
        """plot histogram of residual values

        Parameters
        ----------
        bins : int, optional
            specification of bins, by default 100
        title : str, optional
            plot title, default: Residuals, [name]
        color : str, optional
            residual color, by default "#8B8D8E"
        kwargs : other keyword arguments to plt.hist()
        """

        default_color = "#8B8D8E"
        color = default_color if color is None else color
        title = f"Residuals, {self.comparer.name}" if title is None else title
        plt.hist(self.comparer.residual, bins=bins, color=color, **kwargs)
        plt.title(title)
        plt.xlabel(f"Residuals of {self.comparer.unit_text}")<|MERGE_RESOLUTION|>--- conflicted
+++ resolved
@@ -215,7 +215,6 @@
 
         return ax
 
-<<<<<<< HEAD
 
     def qq(self, quantiles: Optional[Union[int, List[float]]] = None, title=None, ax=None, figsize=None, **kwargs):
         """Make quantile-quantile (q-q) plot of model data and observations.
@@ -235,20 +234,6 @@
         figsize : tuple, optional
             figure size, by default None
         kwargs : other keyword arguments to plt.plot()
-=======
-    def box(self, ax=None, title=None, **kwargs):
-        """Make a box plot of model data and observations.
-
-        Wraps pandas.DataFrame boxplot() method.
-
-        Parameters
-        ----------
-        ax : matplotlib.axes.Axes, optional
-            axes to plot on, by default None
-        title : str, optional
-            plot title, default: [observation name]        
-        kwargs : other keyword arguments to df.boxplot()
->>>>>>> f2bedbb7
 
         Returns
         -------
@@ -256,7 +241,6 @@
 
         Examples
         --------
-<<<<<<< HEAD
         >>> cmp.plot.qq()
 
         """
@@ -306,7 +290,25 @@
         return ax
 
 
-=======
+    def box(self, ax=None, title=None, **kwargs):
+        """Make a box plot of model data and observations.
+
+        Wraps pandas.DataFrame boxplot() method.
+
+        Parameters
+        ----------
+        ax : matplotlib.axes.Axes, optional
+            axes to plot on, by default None
+        title : str, optional
+            plot title, default: [observation name]        
+        kwargs : other keyword arguments to df.boxplot()
+
+        Returns
+        -------
+        matplotlib axes
+
+        Examples
+        --------
         >>> cmp.plot.box()
         >>> cmp.plot.box(showmeans=True)
         >>> cmp.plot.box(ax=ax, title="Box plot")
@@ -328,7 +330,6 @@
         ax.set_title(title or cmp.name)
         return ax
     
->>>>>>> f2bedbb7
     def scatter(
         self,
         *,
