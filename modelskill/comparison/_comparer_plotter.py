from typing import Union, List, Optional, Tuple

import matplotlib.pyplot as plt
import numpy as np  # type: ignore

from .. import metrics as mtr
from ._utils import _get_id
from ..plot import (
    _get_fig_ax,
<<<<<<< HEAD
=======
    _xtick_directional,
    _ytick_directional,
>>>>>>> 27e20dfe
    colors,
    quantiles_xy,
    scatter,
    taylor_diagram,
    TaylorPoint,
)
from ..settings import options


class ComparerPlotter:
    """Plotter class for Comparer"""

    def __init__(self, comparer):
        self.comparer = comparer
        self.is_directional = False

    def __call__(self, *args, **kwargs):
        """Plot scatter plot of modelled vs observed data"""
        return self.scatter(*args, **kwargs)

    def timeseries(
        self, title=None, *, ylim=None, figsize=None, backend="matplotlib", **kwargs
    ):
        """Timeseries plot showing compared data: observation vs modelled

        Parameters
        ----------
        title : str, optional
            plot title, by default None
        ylim : tuple, optional
            plot range for the model (ymin, ymax), by default None
        figsize : (float, float), optional
            figure size, by default None
        backend : str, optional
            use "plotly" (interactive) or "matplotlib" backend, by default "matplotlib"backend:

        Returns
        -------
        matplotlib.axes.Axes or plotly.graph_objects.Figure
        """
        from ._comparison import MOD_COLORS

        cmp = self.comparer

        if title is None:
            title = cmp.name

        if backend == "matplotlib":
            _, ax = plt.subplots(figsize=figsize)
            for j in range(cmp.n_models):
                key = cmp.mod_names[j]
                mod_df = cmp.raw_mod_data[key]
                mod_df[key].plot(ax=ax, color=MOD_COLORS[j])

            ax.scatter(
                cmp.time,
                cmp.data[cmp.obs_name].values,
                marker=".",
                color=cmp.data[cmp.obs_name].attrs["color"],
            )
            ax.set_ylabel(cmp.unit_text)
            ax.legend([*cmp.mod_names, cmp.obs_name])
            ax.set_ylim(ylim)
            if self.is_directional:
                _ytick_directional(ax, ylim)
            plt.title(title)
            return ax

        elif backend == "plotly":  # pragma: no cover
            import plotly.graph_objects as go  # type: ignore

            mod_scatter_list = []
            for j in range(cmp.n_models):
                key = cmp.mod_names[j]
                mod_df = cmp.raw_mod_data[key]
                mod_scatter_list.append(
                    go.Scatter(
                        x=mod_df.index,
                        y=mod_df[key],
                        name=key,
                        line=dict(color=MOD_COLORS[j]),
                    )
                )

            fig = go.Figure(
                [
                    *mod_scatter_list,
                    go.Scatter(
                        x=cmp.time,
                        y=cmp.data[cmp.obs_name].values,
                        name=cmp.obs_name,
                        mode="markers",
                        marker=dict(color=cmp.data[cmp.obs_name].attrs["color"]),
                    ),
                ]
            )

            fig.update_layout(title=title, yaxis_title=cmp.unit_text, **kwargs)
            fig.update_yaxes(range=ylim)

            fig.show()
        else:
            raise ValueError(f"Plotting backend: {backend} not supported")

    def hist(
        self, *, model=None, bins=100, title=None, density=True, alpha=0.5, **kwargs
    ):
        """Plot histogram of model data and observations.

        Wraps pandas.DataFrame hist() method.

        Parameters
        ----------
        model : (str, int), optional
            name or id of model to be plotted, by default 0
        bins : int, optional
            number of bins, by default 100
        title : str, optional
            plot title, default: [model name] vs [observation name]
        density: bool, optional
            If True, draw and return a probability density
        alpha : float, optional
            alpha transparency fraction, by default 0.5
        kwargs : other keyword arguments to df.plot.hist()

        Returns
        -------
        matplotlib axes

        See also
        --------
        pandas.Series.plot.hist
        matplotlib.axes.Axes.hist
        """
        from ._comparison import MOD_COLORS  # TODO move to here

        cmp = self.comparer
        mod_id = _get_id(model, cmp.mod_names)
        mod_name = cmp.mod_names[mod_id]

        title = f"{mod_name} vs {cmp.name}" if title is None else title

        kwargs["alpha"] = alpha
        kwargs["density"] = density

        ax = (
            cmp.data[mod_name]
            .to_series()
            .hist(bins=bins, color=MOD_COLORS[mod_id], **kwargs)
        )

        cmp.data[cmp.obs_name].to_series().hist(
            bins=bins, color=cmp.data[cmp.obs_name].attrs["color"], ax=ax, **kwargs
        )
        ax.legend([mod_name, cmp.obs_name])
        plt.title(title)
        plt.xlabel(f"{cmp.unit_text}")
        if density:
            plt.ylabel("density")
        else:
            plt.ylabel("count")

        if self.is_directional:
            _xtick_directional(ax)

        return ax

    def kde(self, ax=None, **kwargs):
        """Plot kde (kernel density estimates of distributions) of model data and observations.

        Wraps pandas.DataFrame kde() method.

        Parameters
        ----------
        ax : matplotlib.axes.Axes, optional
            axes to plot on, by default None
        kwargs : other keyword arguments to df.plot.kde()

        Returns
        -------
        matplotlib axes

        Examples
        --------
        >>> cmp.plot.kde()
        >>> cmp.plot.kde(bw_method=0.3)
        >>> cmp.plot.kde(ax=ax, bw_method='silverman')
        >>> cmp.plot.kde(xlim=[0,None], title="Density plot");

        See also
        --------
        pandas.Series.plot.kde
        """
        cmp = self.comparer

        if ax is None:
            ax = plt.gca()

        cmp.data.Observation.to_series().plot.kde(
            ax=ax, linestyle="dashed", label="Observation", **kwargs
        )

        for model in cmp.mod_names:
            cmp.data[model].to_series().plot.kde(ax=ax, label=model, **kwargs)

        ax.set_xlabel(cmp.unit_text)  # TODO

        ax.legend()

        # remove y-axis, ticks and label
        ax.yaxis.set_visible(False)
        ax.tick_params(axis="y", which="both", length=0)
        ax.set_ylabel("")

        # remove box around plot
        ax.spines["top"].set_visible(False)
        ax.spines["right"].set_visible(False)
        ax.spines["left"].set_visible(False)

        if self.is_directional:
            _xtick_directional(ax)

<<<<<<< HEAD
=======
        return ax

>>>>>>> 27e20dfe
    def qq(
        self,
        quantiles: Optional[Union[int, List[float]]] = None,
        title=None,
        ax=None,
        figsize=None,
        **kwargs,
    ):
        """Make quantile-quantile (q-q) plot of model data and observations.

        Primarily used to compare multiple models.

        Parameters
        ----------
        quantiles: (int, sequence), optional
            number of quantiles for QQ-plot, by default None and will depend on the scatter data length (10, 100 or 1000)
            if int, this is the number of points
            if sequence (list of floats), represents the desired quantiles (from 0 to 1)
        title : str, optional
            plot title, default: "Q-Q plot for [observation name]"
        ax : matplotlib.axes.Axes, optional
            axes to plot on, by default None
        figsize : tuple, optional
            figure size, by default None
        kwargs : other keyword arguments to plt.plot()

        Returns
        -------
        matplotlib axes

        Examples
        --------
        >>> cmp.plot.qq()

        """
        cmp = self.comparer

        _, ax = _get_fig_ax(ax, figsize)

        x = cmp.data.Observation.values
        xmin, xmax = x.min(), x.max()
        ymin, ymax = np.inf, -np.inf

        for mod_name in cmp.mod_names:
            y = cmp.data[mod_name].values
            ymin = min([y.min(), ymin])
            ymax = max([y.max(), ymax])
            xq, yq = quantiles_xy(x, y, quantiles)
            plt.plot(
                xq,
                yq,
                ".-",
                label=mod_name,
                zorder=4,
                **kwargs,
            )

        xymin = min([xmin, ymin])
        xymax = max([xmax, ymax])

        # 1:1 line
        plt.plot(
            [xymin, xymax],
            [xymin, xymax],
            label=options.plot.scatter.oneone_line.label,
            c=options.plot.scatter.oneone_line.color,
            zorder=3,
        )
        plt.axis("square")
        plt.xlim([xymin, xymax])
        plt.ylim([xymin, xymax])
        plt.minorticks_on()
        plt.grid(which="both", axis="both", linewidth="0.2", color="k", alpha=0.6)

        ax.legend()
        ax.set_xlabel("Observation, " + cmp.unit_text)
        ax.set_ylabel("Model, " + cmp.unit_text)
        ax.set_title(title or f"Q-Q plot for {cmp.name}")
<<<<<<< HEAD
        return ax

=======

        if self.is_directional:
            _xtick_directional(ax)
            _ytick_directional(ax)

        return ax

>>>>>>> 27e20dfe
    def box(self, ax=None, title=None, **kwargs):
        """Make a box plot of model data and observations.

        Wraps pandas.DataFrame boxplot() method.

        Parameters
        ----------
        ax : matplotlib.axes.Axes, optional
            axes to plot on, by default None
        title : str, optional
            plot title, default: [observation name]
        kwargs : other keyword arguments to df.boxplot()

        Returns
        -------
        matplotlib axes

        Examples
        --------
        >>> cmp.plot.box()
        >>> cmp.plot.box(showmeans=True)
        >>> cmp.plot.box(ax=ax, title="Box plot")

        See also
        --------
        pandas.DataFrame.boxplot
        matplotlib.pyplot.boxplot
        """
        cmp = self.comparer

        if ax is None:
            ax = plt.gca()

        cols = ["Observation"] + cmp.mod_names
        df = cmp.data[cols].to_dataframe()
        df.boxplot(ax=ax, **kwargs)
        ax.set_ylabel(cmp.unit_text)
        ax.set_title(title or cmp.name)

        if self.is_directional:
            _ytick_directional(ax)

        return ax

    def scatter(
        self,
        *,
        model=None,
        bins: Union[int, float] = 20,
        quantiles: Optional[Union[int, List[float]]] = None,
        fit_to_quantiles: bool = False,
        show_points: Optional[Union[bool, int, float]] = None,
        show_hist: Optional[bool] = None,
        show_density: Optional[bool] = None,
        norm: Optional[colors.Normalize] = None,
        backend: str = "matplotlib",
        figsize: Tuple[float, float] = (8, 8),
        xlim: Optional[Tuple[float, float]] = None,
        ylim: Optional[Tuple[float, float]] = None,
        reg_method: str = "ols",
        title: Optional[str] = None,
        xlabel: Optional[str] = None,
        ylabel: Optional[str] = None,
        skill_table: Optional[Union[str, List[str], bool]] = None,
        **kwargs,
    ):
        """Scatter plot showing compared data: observation vs modelled
        Optionally, with density histogram.

        Parameters
        ----------
        model : (str, int), optional
            name or id of model to be plotted, by default 0
        bins: (int, float, sequence), optional
            bins for the 2D histogram on the background. By default 20 bins.
            if int, represents the number of bins of 2D
            if float, represents the bin size
            if sequence (list of int or float), represents the bin edges
        quantiles: (int, sequence), optional
            number of quantiles for QQ-plot, by default None and will depend on the scatter data length (10, 100 or 1000)
            if int, this is the number of points
            if sequence (list of floats), represents the desired quantiles (from 0 to 1)
        fit_to_quantiles: bool, optional, by default False
            by default the regression line is fitted to all data, if True, it is fitted to the quantiles
            which can be useful to represent the extremes of the distribution
        show_points : (bool, int, float), optional
            Should the scatter points be displayed?
            None means: show all points if fewer than 1e4, otherwise show 1e4 sample points, by default None.
            float: fraction of points to show on plot from 0 to 1. eg 0.5 shows 50% of the points.
            int: if 'n' (int) given, then 'n' points will be displayed, randomly selected
        show_hist : bool, optional
            show the data density as a a 2d histogram, by default None
        show_density: bool, optional
            show the data density as a colormap of the scatter, by default None. If both `show_density` and `show_hist`
        norm : matplotlib.colors norm
            colormap normalization
            If None, defaults to matplotlib.colors.PowerNorm(vmin=1,gamma=0.5)
        are None, then `show_density` is used by default.
            for binning the data, the previous kword `bins=Float` is used
        backend : str, optional
            use "plotly" (interactive) or "matplotlib" backend, by default "matplotlib"
        figsize : tuple, optional
            width and height of the figure, by default (8, 8)
        xlim : tuple, optional
            plot range for the observation (xmin, xmax), by default None
        ylim : tuple, optional
            plot range for the model (ymin, ymax), by default None
        reg_method : str, optional
            method for determining the regression line
            "ols" : ordinary least squares regression
            "odr" : orthogonal distance regression,
            None : no regression line
            by default "ols"
        title : str, optional
            plot title, by default None
        xlabel : str, optional
            x-label text on plot, by default None
        ylabel : str, optional
            y-label text on plot, by default None
        skill_table : str, List[str], bool, optional
            list of modelskill.metrics or boolean, if True then by default modelskill.options.metrics.list.
            This kword adds a box at the right of the scatter plot,
            by default False
        kwargs

        Examples
        ------
        >>> cmp.plot.scatter()
        >>> cmp.plot.scatter(bins=0.2, backend='plotly')
        >>> cmp.plot.scatter(show_points=False, title='no points')
        >>> cmp.plot.scatter(xlabel='all observations', ylabel='my model')
        >>> cmp.sel(model='HKZN_v2').plot.scatter(figsize=(10, 10))
        """

        cmp = self.comparer

        cmp = self.comparer
        mod_id = _get_id(model, cmp.mod_names)
        mod_name = cmp.mod_names[mod_id]

        if cmp.n_points == 0:
            raise ValueError("No data found in selection")

        x = cmp.data.Observation.values
        y = cmp.data[mod_name].values

        assert x.ndim == y.ndim == 1, "x and y must be 1D arrays"
        assert x.shape == y.shape, "x and y must have the same shape"

        unit_text = cmp.unit_text
        xlabel = xlabel or f"Observation, {unit_text}"
        ylabel = ylabel or f"Model, {unit_text}"
        title = title or f"{mod_name} vs {cmp.name}"

        skill_df = None
        units = None

        if skill_table:
            metrics = None if skill_table is True else skill_table
            skill_df = cmp.skill(metrics=metrics)
            try:
                units = unit_text.split("[")[1].split("]")[0]
            except IndexError:
                units = ""  # Dimensionless

        if self.is_directional:
            # hide quantiles and regression line
            quantiles = 0
            reg_method = None

        ax = scatter(
            x=x,
            y=y,
            bins=bins,
            quantiles=quantiles,
            fit_to_quantiles=fit_to_quantiles,
            show_points=show_points,
            show_hist=show_hist,
            show_density=show_density,
            norm=norm,
            backend=backend,
            figsize=figsize,
            xlim=xlim,
            ylim=ylim,
            reg_method=reg_method,
            title=title,
            xlabel=xlabel,
            ylabel=ylabel,
            skill_df=skill_df,
            units=units,
            **kwargs,
        )

        if backend == "matplotlib" and self.is_directional:
            _xtick_directional(ax, xlim)
            _ytick_directional(ax, ylim)

        return ax

    def taylor(
        self,
        normalize_std: bool = False,
        figsize: Tuple[float, float] = (7, 7),
        marker: str = "o",
        marker_size: float = 6.0,
        title: str = "Taylor diagram",
    ) -> None:
        """Taylor diagram showing model std and correlation to observation
        in a single-quadrant polar plot, with r=std and theta=arccos(cc).

        Parameters
        ----------
        normalize_std : bool, optional
            plot model std normalized with observation std, default False
        figsize : tuple, optional
            width and height of the figure (should be square), by default (7, 7)
        marker : str, optional
            marker type e.g. "x", "*", by default "o"
        marker_size : float, optional
            size of the marker, by default 6
        title : str, optional
            title of the plot, by default "Taylor diagram"

        Examples
        ------
        >>> comparer.taylor()
        >>> comparer.taylor(start="2017-10-28", figsize=(5,5))

        References
        ----------
        Copin, Y. (2018). https://gist.github.com/ycopin/3342888, Yannick Copin <yannick.copin@laposte.net>
        """
        cmp = self.comparer

        # TODO consider if this round-trip  via mtr is necessary to get the std:s
        metrics = [
            mtr._std_obs,
            mtr._std_mod,
            mtr.cc,
        ]

        s = cmp.skill(metrics=metrics)

        if s is None:  # TODO
            return
        df = s.df
        ref_std = 1.0 if normalize_std else df.iloc[0]["_std_obs"]

        df = df[["_std_obs", "_std_mod", "cc"]].copy()
        df.columns = ["obs_std", "std", "cc"]

        pts = [
            TaylorPoint(
                r.Index, r.obs_std, r.std, r.cc, marker=marker, marker_size=marker_size
            )
            for r in df.itertuples()
        ]

        taylor_diagram(
            obs_std=ref_std,
            points=pts,
            figsize=figsize,
            obs_text=f"Obs: {cmp.name}",
            normalize_std=normalize_std,
            title=title,
        )

    def residual_hist(self, bins=100, title=None, color=None, **kwargs):
        """plot histogram of residual values

        Parameters
        ----------
        bins : int, optional
            specification of bins, by default 100
        title : str, optional
            plot title, default: Residuals, [name]
        color : str, optional
            residual color, by default "#8B8D8E"
        kwargs : other keyword arguments to plt.hist()
        """

        default_color = "#8B8D8E"
        color = default_color if color is None else color
        title = f"Residuals, {self.comparer.name}" if title is None else title
        plt.hist(self.comparer.residual, bins=bins, color=color, **kwargs)
        plt.title(title)
        plt.xlabel(f"Residuals of {self.comparer.unit_text}")
        ax = plt.gca()

        if self.is_directional:
            ticks = np.linspace(-180, 180, 9)
            ax.set_xticks(ticks)
            ax.set_xlim(-180, 180)

        return ax<|MERGE_RESOLUTION|>--- conflicted
+++ resolved
@@ -7,11 +7,8 @@
 from ._utils import _get_id
 from ..plot import (
     _get_fig_ax,
-<<<<<<< HEAD
-=======
     _xtick_directional,
     _ytick_directional,
->>>>>>> 27e20dfe
     colors,
     quantiles_xy,
     scatter,
@@ -234,11 +231,8 @@
         if self.is_directional:
             _xtick_directional(ax)
 
-<<<<<<< HEAD
-=======
         return ax
 
->>>>>>> 27e20dfe
     def qq(
         self,
         quantiles: Optional[Union[int, List[float]]] = None,
@@ -317,10 +311,6 @@
         ax.set_xlabel("Observation, " + cmp.unit_text)
         ax.set_ylabel("Model, " + cmp.unit_text)
         ax.set_title(title or f"Q-Q plot for {cmp.name}")
-<<<<<<< HEAD
-        return ax
-
-=======
 
         if self.is_directional:
             _xtick_directional(ax)
@@ -328,7 +318,6 @@
 
         return ax
 
->>>>>>> 27e20dfe
     def box(self, ax=None, title=None, **kwargs):
         """Make a box plot of model data and observations.
 
