from __future__ import annotations
import os
from pathlib import Path
import tempfile
from typing import (
    Callable,
    Dict,
    List,
    Union,
    Optional,
    Mapping,
    Iterable,
    overload,
    Hashable,
)
import warnings
import zipfile
import numpy as np
import pandas as pd


from .. import metrics as mtr
from ..plotting import taylor_diagram, TaylorPoint

from ._collection_plotter import ComparerCollectionPlotter
from ..skill import SkillTable
from ..skill_grid import SkillGrid

from ..utils import _get_idx, _get_name
from ._comparison import Comparer, Scoreable
from ..metrics import _parse_metric
from ._utils import (
    _add_spatial_grid_to_df,
    _groupby_df,
    _parse_groupby,
    IdOrNameTypes,
    TimeTypes,
)
from ._comparison import _get_deprecated_args  # TODO remove in v 1.1


def _get_deprecated_obs_var_args(kwargs):
    observation, variable = None, None

    # Don't bother refactoring this, it will be removed in v1.1
    if "observation" in kwargs:
        observation = kwargs.pop("observation")
        if observation is not None:
            warnings.warn(
                f"The 'observation' argument is deprecated, use 'sel(observation='{observation}') instead",
                FutureWarning,
            )

    if "variable" in kwargs:
        variable = kwargs.pop("variable")

        if variable is not None:
            warnings.warn(
                f"The 'variable' argument is deprecated, use 'sel(variable='{variable}') instead",
                FutureWarning,
            )

    return observation, variable


def _all_df_template(n_variables: int = 1):
    template = {
        "model": pd.Series([], dtype="category"),
        "observation": pd.Series([], dtype="category"),
    }
    if n_variables > 1:
        template["variable"] = pd.Series([], dtype="category")

    template["x"] = pd.Series([], dtype="float")
    template["y"] = pd.Series([], dtype="float")
    template["mod_val"] = pd.Series([], dtype="float")
    template["obs_val"] = pd.Series([], dtype="float")
    res = pd.DataFrame(template)
    return res


class ComparerCollection(Mapping, Scoreable):
    """
    Collection of comparers, constructed by calling the `modelskill.match` method.

    Examples
    --------
    >>> import modelskill as ms
    >>> mr = ms.DfsuModelResult("Oresund2D.dfsu", item=0)
    >>> o1 = ms.PointObservation("klagshamn.dfs0", item=0, x=366844, y=6154291, name="Klagshamn")
    >>> o2 = ms.PointObservation("drogden.dfs0", item=0, x=355568.0, y=6156863.0)
    >>> cc = ms.match(obs=[o1,o2], mod=mr)
    """

    plotter = ComparerCollectionPlotter

    """Collection of Comparers, indexed by name"""

    def __init__(self, comparers: Iterable[Comparer]) -> None:
        self.comparers: Dict[str, Comparer] = {}
        self._insert_comparers(comparers)
        self.plot = ComparerCollection.plotter(self)

    def _insert_comparers(self, comparer: Union[Comparer, Iterable[Comparer]]) -> None:
        if isinstance(comparer, Iterable):
            for c in comparer:
                self[c.name] = c
        elif isinstance(comparer, Comparer):
            self[comparer.name] = comparer
        else:
            pass

    @property
    def name(self) -> str:
        return "Observations"

    @property
    def unit_text(self) -> str:
        # Picking the first one is arbitrary, but it should be the same for all
        # we could check that they are all the same, but let's assume that they are
        # for cmp in self:
        #     if cmp.unit_text != text:
        #         warnings.warn(f"Unit text is inconsistent: {text} vs {cmp.unit_text}")
        return self[0].unit_text

    @property
    def n_comparers(self) -> int:
        """Number of comparers"""
        return len(self.comparers)

    @property
    def n_points(self) -> int:
        """number of compared points"""
        return sum([c.n_points for c in self.comparers.values()])

    @property
    def start(self) -> pd.Timestamp:
        """start timestamp of compared data"""
        starts = [pd.Timestamp.max]
        for cmp in self.comparers.values():
            starts.append(cmp.time[0])
        return min(starts)

    @property
    def end(self) -> pd.Timestamp:
        """end timestamp of compared data"""
        ends = [pd.Timestamp.min]
        for cmp in self.comparers.values():
            ends.append(cmp.time[-1])
        return max(ends)

    @property
    def obs_names(self) -> List[str]:
        """List of observation names"""
        return [c.name for c in self.comparers.values()]

    @property
    def n_observations(self) -> int:
        """Number of observations"""
        return self.n_comparers

    @property
    def mod_names(self) -> List[str]:
        """List of unique model names"""
        unique_names = []
        for cmp in self.comparers.values():
            for n in cmp.mod_names:
                if n not in unique_names:
                    unique_names.append(n)
        return unique_names

    @property
    def n_models(self) -> int:
        return len(self.mod_names)

    @property
    def var_names(self) -> List[str]:
        """List of unique variable names"""
        unique_names = []
        for cmp in self.comparers.values():
            n = cmp.quantity.name
            if n not in unique_names:
                unique_names.append(n)
        return unique_names

    @property
    def n_variables(self) -> int:
        return len(self.var_names)

    def to_dataframe(self) -> pd.DataFrame:
        """Return a copy of the data as a pandas DataFrame"""
        # TODO: var_name
        # TODO delegate to each comparer
        res = _all_df_template(self.n_variables)
        frames = []
        cols = res.keys()
        for cmp in self.comparers.values():
            for j in range(cmp.n_models):
                mod_name = cmp.mod_names[j]
                # drop "x", "y",  ?
                df = cmp.data.drop_vars(["z"])[[mod_name]].to_dataframe().copy()
                df = df.rename(columns={mod_name: "mod_val"})
                df["model"] = mod_name
                df["observation"] = cmp.name
                if self.n_variables > 1:
                    df["variable"] = cmp.quantity.name
                df["x"] = cmp.x
                df["y"] = cmp.y
                df["obs_val"] = cmp.obs
                frames.append(df[cols])
        if len(frames) > 0:
            res = pd.concat(frames)
        res = res.sort_index()
        res.index.name = "time"
        return res

    def __repr__(self):
        out = []
        out.append(f"<{type(self).__name__}>")
        for key, value in self.comparers.items():
            out.append(f"{type(value).__name__}: {key}")
        return str.join("\n", out)

    @overload
    def __getitem__(self, x: slice | Iterable[Hashable]) -> ComparerCollection:
        ...

    @overload
    def __getitem__(self, x: int | Hashable) -> Comparer:
        ...

    def __getitem__(self, x):
        if isinstance(x, str):
            return self.comparers[x]

        if isinstance(x, slice):
            idxs = list(range(*x.indices(len(self))))
            return ComparerCollection([self[i] for i in idxs])

        if isinstance(x, int):
            name = _get_name(x, self.obs_names)
            return self.comparers[name]

        if isinstance(x, Iterable):
            cmps = [self[i] for i in x]
            return ComparerCollection(cmps)

    def __setitem__(self, x: str, value: Comparer) -> None:
        assert isinstance(
            value, Comparer
        ), f"comparer must be a Comparer, not {type(value)}"
        if x in self.comparers:
            # comparer with this name already exists!
            # maybe the user is trying to add a new model
            # or a new time period
            self.comparers[x] = self.comparers[x] + value  # type: ignore
        else:
            self.comparers[x] = value

    def __len__(self) -> int:
        return len(self.comparers)

    def __iter__(self):
        return iter(self.comparers.values())

    def __copy__(self):
        cls = self.__class__
        cp = cls.__new__(cls)
        cp.__init__(list(self.comparers))  # TODO should this use deepcopy?
        return cp

    def copy(self):
        return self.__copy__()

    def __add__(
        self, other: Union["Comparer", "ComparerCollection"]
    ) -> "ComparerCollection":
        if not isinstance(other, (Comparer, ComparerCollection)):
            raise TypeError(f"Cannot add {type(other)} to {type(self)}")

        if isinstance(other, Comparer):
            return ComparerCollection([*self, other])
        elif isinstance(other, ComparerCollection):
            return ComparerCollection([*self, *other])

    def sel(
        self,
        model: Optional[IdOrNameTypes] = None,
        observation: Optional[IdOrNameTypes] = None,
        variable: Optional[IdOrNameTypes] = None,
        start: Optional[TimeTypes] = None,
        end: Optional[TimeTypes] = None,
        time: Optional[TimeTypes] = None,
        area: Optional[List[float]] = None,
        **kwargs,
    ) -> "ComparerCollection":
        """Select data based on model, time and/or area.

        Parameters
        ----------
        model : str or int or list of str or list of int, optional
            Model name or index. If None, all models are selected.
        observation : str or int or list of str or list of int, optional
            Observation name or index. If None, all observations are selected.
        variable : str or int or list of str or list of int, optional
            Variable name or index. If None, all variables are selected.
        start : str or datetime, optional
            Start time. If None, all times are selected.
        end : str or datetime, optional
            End time. If None, all times are selected.
        time : str or datetime, optional
            Time. If None, all times are selected.
        area : list of float, optional
            bbox: [x0, y0, x1, y1] or Polygon. If None, all areas are selected.
        kwargs : dict, optional
            Filtering by comparer attrs similar to xarray.Dataset.filter_by_attrs
            e.g. `sel(gtype='track')` or `sel(obs_provider='CMEMS')` if at least
            one comparer has an entry `obs_provider` with value `CMEMS` in its
            attrs container. Multiple kwargs are combined with logical AND.

        Returns
        -------
        ComparerCollection
            New ComparerCollection with selected data.
        """
        # TODO is this really necessary to do both in ComparerCollection and Comparer?
        if model is not None:
            if isinstance(model, (str, int)):
                models = [model]
            else:
                models = list(model)
            mod_names: List[str] = [_get_name(m, self.mod_names) for m in models]
        if observation is None:
            observation = self.obs_names
        else:
            observation = [observation] if np.isscalar(observation) else observation  # type: ignore
            observation = [_get_name(o, self.obs_names) for o in observation]  # type: ignore

        if (variable is not None) and (self.n_variables > 1):
            variable = [variable] if np.isscalar(variable) else variable  # type: ignore
            variable = [_get_name(v, self.var_names) for v in variable]  # type: ignore
        else:
            variable = self.var_names

        cmps = []
        for cmp in self.comparers.values():
            if cmp.name in observation and cmp.quantity.name in variable:
                thismodel = (
                    [m for m in mod_names if m in cmp.mod_names] if model else None
                )
                if (thismodel is not None) and (len(thismodel) == 0):
                    continue
                cmpsel = cmp.sel(
                    model=thismodel,
                    start=start,
                    end=end,
                    time=time,
                    area=area,
                )
                if cmpsel is not None:
                    # TODO: check if cmpsel is empty
                    if cmpsel.n_points > 0:
                        cmps.append(cmpsel)
        cc = ComparerCollection(cmps)

        if kwargs:
            cc = cc.filter_by_attrs(**kwargs)

        return cc

    def filter_by_attrs(self, **kwargs) -> "ComparerCollection":
        """Filter by comparer attrs similar to xarray.Dataset.filter_by_attrs

        Parameters
        ----------
        kwargs : dict, optional
            Filtering by comparer attrs similar to xarray.Dataset.filter_by_attrs
            e.g. `sel(gtype='track')` or `sel(obs_provider='CMEMS')` if at least
            one comparer has an entry `obs_provider` with value `CMEMS` in its
            attrs container. Multiple kwargs are combined with logical AND.

        Returns
        -------
        ComparerCollection
            New ComparerCollection with selected data.

        Examples
        --------
        >>> cc = ms.match([HKNA, EPL, alti], mr)
        >>> cc.filter_by_attrs(gtype='track')
        <ComparerCollection>
        Comparer: alti
        """
        cmps = []
        for cmp in self.comparers.values():
            for k, v in kwargs.items():
                # TODO: should we also filter on cmp.data.Observation.attrs?
                if cmp.data.attrs.get(k) != v:
                    break
            else:
                cmps.append(cmp)
        return ComparerCollection(cmps)

    def query(self, query: str) -> "ComparerCollection":
        """Select data based on a query.

        Parameters
        ----------
        query : str
            Query string. See pandas.DataFrame.query() for details.

        Returns
        -------
        ComparerCollection
            New ComparerCollection with selected data.
        """
        q_cmps = [cmp.query(query) for cmp in self.comparers.values()]
        cmps_with_data = [cmp for cmp in q_cmps if cmp.n_points > 0]

        return ComparerCollection(cmps_with_data)

    def skill(
        self,
        by: Optional[Union[str, List[str]]] = None,
        metrics: Optional[List[str]] = None,
        **kwargs,
    ) -> SkillTable:
        """Aggregated skill assessment of model(s)

        Parameters
        ----------
        by : (str, List[str]), optional
            group by column name or by temporal bin via the freq-argument
            (using pandas pd.Grouper(freq)),
            e.g.: 'freq:M' = monthly; 'freq:D' daily
            by default ["model","observation"]
        metrics : list, optional
            list of modelskill.metrics, by default modelskill.options.metrics.list

        Returns
        -------
        pd.DataFrame
            skill assessment as a dataframe

        See also
        --------
        sel
            a method for filtering/selecting data

        Examples
        --------
        >>> import modelskill as ms
        >>> cc = ms.match([HKNA,EPL,c2], mr)
        >>> cc.skill().round(2)
                       n  bias  rmse  urmse   mae    cc    si    r2
        observation
        HKNA         385 -0.20  0.35   0.29  0.25  0.97  0.09  0.99
        EPL           66 -0.08  0.22   0.20  0.18  0.97  0.07  0.99
        c2           113 -0.00  0.35   0.35  0.29  0.97  0.12  0.99

        >>> cc.skill(observation='c2', start='2017-10-28').round(2)
                       n  bias  rmse  urmse   mae    cc    si    r2
        observation
        c2            41  0.33  0.41   0.25  0.36  0.96  0.06  0.99

        >>> cc.skill(by='freq:D').round(2)
                      n  bias  rmse  urmse   mae    cc    si    r2
        2017-10-27  239 -0.15  0.25   0.21  0.20  0.72  0.10  0.98
        2017-10-28  162 -0.07  0.19   0.18  0.16  0.96  0.06  1.00
        2017-10-29  163 -0.21  0.52   0.47  0.42  0.79  0.11  0.99
        """
        metrics = _parse_metric(metrics, return_list=True)

        # TODO remove in v1.1
        model, start, end, area = _get_deprecated_args(kwargs)
        observation, variable = _get_deprecated_obs_var_args(kwargs)
        assert kwargs == {}, f"Unknown keyword arguments: {kwargs}"

        cmp = self.sel(
            model=model,
            observation=observation,
            variable=variable,
            start=start,
            end=end,
            area=area,
        )
        if cmp.n_points == 0:
            raise ValueError("Dataset is empty, no data to compare.")

        ## ---- end of deprecated code ----

        df = cmp.to_dataframe()
        n_models = cmp.n_models  # len(df.model.unique())
        n_obs = cmp.n_observations  # len(df.observation.unique())

        # TODO: FIX
        n_var = (
            cmp.n_variables
        )  # len(df.variable.unique()) if (self.n_variables > 1) else 1
        by = _parse_groupby(by, n_models, n_obs, n_var)

        res = _groupby_df(df, by, metrics)
        res["x"] = df.groupby(by=by, observed=False).x.first()
        res["y"] = df.groupby(by=by, observed=False).y.first()
        # TODO: set x,y to NaN if TrackObservation
        res = cmp._add_as_col_if_not_in_index(df, skilldf=res)
        return SkillTable(res)

    def _add_as_col_if_not_in_index(
        self, df, skilldf, fields=["model", "observation", "variable"]
    ):
        """Add a field to skilldf if unique in df"""
        for field in reversed(fields):
            if (field == "model") and (self.n_models <= 1):
                continue
            if (field == "variable") and (self.n_variables <= 1):
                continue
            if field not in skilldf.index.names:
                unames = df[field].unique()
                if len(unames) == 1:
                    skilldf.insert(loc=0, column=field, value=unames[0])
        return skilldf

    def spatial_skill(
        self,
        bins=5,
        binsize=None,
        by=None,
        metrics=None,
        n_min=None,
        **kwargs,
    ):
        warnings.warn(
            "spatial_skill is deprecated, use gridded_skill instead", FutureWarning
        )
        return self.gridded_skill(
            bins=bins,
            binsize=binsize,
            by=by,
            metrics=metrics,
            n_min=n_min,
            **kwargs,
        )

    def gridded_skill(
        self,
        bins=5,
        binsize: Optional[float] = None,
        by: Optional[Union[str, List[str]]] = None,
        metrics: Optional[list] = None,
        n_min: Optional[int] = None,
        **kwargs,
    ) -> SkillGrid:
        """Skill assessment of model(s) on a regular spatial grid.

        Parameters
        ----------
        bins: int, list of scalars, or IntervalIndex, or tuple of, optional
            criteria to bin x and y by, argument bins to pd.cut(), default 5
            define different bins for x and y a tuple
            e.g.: bins = 5, bins = (5,[2,3,5])
        binsize : float, optional
            bin size for x and y dimension, overwrites bins
            creates bins with reference to round(mean(x)), round(mean(y))
        by : (str, List[str]), optional
            group by column name or by temporal bin via the freq-argument
            (using pandas pd.Grouper(freq)),
            e.g.: 'freq:M' = monthly; 'freq:D' daily
            by default ["model","observation"]
        metrics : list, optional
            list of modelskill.metrics, by default modelskill.options.metrics.list
        n_min : int, optional
            minimum number of observations in a grid cell;
            cells with fewer observations get a score of `np.nan`

        Returns
        -------
        xr.Dataset
            skill assessment as a dataset

        See also
        --------
        skill
            a method for aggregated skill assessment

        Examples
        --------
        >>> import modelskill as ms
        >>> cc = ms.match([HKNA,EPL,c2], mr)  # with satellite track measurements
        >>> cc.gridded_skill(metrics='bias')
        <xarray.Dataset>
        Dimensions:      (x: 5, y: 5)
        Coordinates:
            observation   'alti'
        * x            (x) float64 -0.436 1.543 3.517 5.492 7.466
        * y            (y) float64 50.6 51.66 52.7 53.75 54.8
        Data variables:
            n            (x, y) int32 3 0 0 14 37 17 50 36 72 ... 0 0 15 20 0 0 0 28 76
            bias         (x, y) float64 -0.02626 nan nan ... nan 0.06785 -0.1143

        >>> ds = cc.gridded_skill(binsize=0.5)
        >>> ds.coords
        Coordinates:
            observation   'alti'
        * x            (x) float64 -1.5 -0.5 0.5 1.5 2.5 3.5 4.5 5.5 6.5 7.5
        * y            (y) float64 51.5 52.5 53.5 54.5 55.5 56.5
        """

        model, start, end, area = _get_deprecated_args(kwargs)
        observation, variable = _get_deprecated_obs_var_args(kwargs)
        assert kwargs == {}, f"Unknown keyword arguments: {kwargs}"

        metrics = _parse_metric(metrics, return_list=True)

        cmp = self.sel(
            model=model,
            observation=observation,
            variable=variable,
            start=start,
            end=end,
            area=area,
        )

        if cmp.n_points == 0:
            raise ValueError("Dataset is empty, no data to compare.")

        ## ---- end of deprecated code ----

        df = cmp.to_dataframe()
        df = _add_spatial_grid_to_df(df=df, bins=bins, binsize=binsize)

        by = _parse_groupby(by, cmp.n_models, cmp.n_observations)
        if isinstance(by, str) or (not isinstance(by, Iterable)):
            by = [by]  # type: ignore
        if "x" not in by:  # type: ignore
            by.insert(0, "x")  # type: ignore
        if "y" not in by:  # type: ignore
            by.insert(0, "y")  # type: ignore

        df = df.drop(columns=["x", "y"]).rename(columns=dict(xBin="x", yBin="y"))
        res = _groupby_df(df, by, metrics, n_min)
        ds = res.to_xarray().squeeze()

        # change categorial index to coordinates
        for dim in ("x", "y"):
            ds[dim] = ds[dim].astype(float)
        return SkillGrid(ds)

    def scatter(
        self,
        *,
        bins=120,
        quantiles=None,
        fit_to_quantiles=False,
        show_points=None,
        show_hist=None,
        show_density=None,
        backend="matplotlib",
        figsize=(8, 8),
        xlim=None,
        ylim=None,
        reg_method="ols",
        title=None,
        xlabel=None,
        ylabel=None,
        skill_table=None,
        **kwargs,
    ):
        warnings.warn("scatter is deprecated, use plot.scatter instead", FutureWarning)

        # TODO remove in v1.1
        model, start, end, area = _get_deprecated_args(kwargs)
        observation, variable = _get_deprecated_obs_var_args(kwargs)

        # select model
        mod_id = _get_idx(model, self.mod_names)
        mod_name = self.mod_names[mod_id]

        # select variable
        var_id = _get_idx(variable, self.var_names)
        var_name = self.var_names[var_id]

        # filter data
        cmp = self.sel(
            model=mod_name,
            observation=observation,
            variable=var_name,
            start=start,
            end=end,
            area=area,
        )

        return cmp.plot.scatter(
            bins=bins,
            quantiles=quantiles,
            fit_to_quantiles=fit_to_quantiles,
            show_points=show_points,
            show_hist=show_hist,
            show_density=show_density,
            backend=backend,
            figsize=figsize,
            xlim=xlim,
            ylim=ylim,
            reg_method=reg_method,
            title=title,
            xlabel=xlabel,
            ylabel=ylabel,
            skill_table=skill_table,
            **kwargs,
        )

    def mean_skill(
        self,
        *,
        weights: Optional[Union[str, List[float], Dict[str, float]]] = None,
        metrics: Optional[list] = None,
        **kwargs,
    ) -> SkillTable:
        """Weighted mean of skills

        First, the skill is calculated per observation,
        the weighted mean of the skills is then found.

        .. warning::
            This method is NOT the mean skill of all observational points! (mean_skill_points)

        Parameters
        ----------
        weights : (str, List(float), Dict(str, float)), optional
            None: use observations weight attribute
            "equal": giving all observations equal weight,
            "points": giving all points equal weight,
            list of weights e.g. [0.3, 0.3, 0.4] per observation,
            dictionary of observations with special weigths, others will be set to 1.0
            by default None (i.e. observations weight attribute if assigned else "equal")
        metrics : list, optional
            list of modelskill.metrics, by default modelskill.options.metrics.list

        Returns
        -------
        SkillTable
            mean skill assessment as a skill object

        See also
        --------
        skill
            skill assessment per observation
        mean_skill_points
            skill assessment pooling all observation points together

        Examples
        --------
        >>> import modelskill as ms
        >>> cc = ms.match([HKNA,EPL,c2], mod=HKZN_local)
        >>> cc.mean_skill().round(2)
                      n  bias  rmse  urmse   mae    cc    si    r2
        HKZN_local  564 -0.09  0.31   0.28  0.24  0.97  0.09  0.99
        >>> s = cc.mean_skill(weights="equal")
        >>> s = cc.mean_skill(weights="points")
        >>> s = cc.mean_skill(weights={"EPL": 2.0}) # more weight on EPL, others=1.0
        """

        # TODO remove in v1.1
        model, start, end, area = _get_deprecated_args(kwargs)
        observation, variable = _get_deprecated_obs_var_args(kwargs)
        assert kwargs == {}, f"Unknown keyword arguments: {kwargs}"

        # filter data
        cmp = self.sel(
            model=model,  # deprecated
            observation=observation,  # deprecated
            variable=variable,  # deprecated
            start=start,  # deprecated
            end=end,  # deprecated
            area=area,  # deprecated
        )
        if cmp.n_points == 0:
            raise ValueError("Dataset is empty, no data to compare.")

        ## ---- end of deprecated code ----

        df = cmp.to_dataframe()
        mod_names = cmp.mod_names  # df.model.unique()
        # obs_names = cmp.obs_names  # df.observation.unique()
        var_names = cmp.var_names  # self.var_names

        # skill assessment
        metrics = _parse_metric(metrics, return_list=True)
        # s = self.skill(df=df, metrics=metrics)
        s = cmp.skill(metrics=metrics)
        if s is None:
            return None
        skilldf = s.to_dataframe()

        # weights
        weights = cmp._parse_weights(weights, s.obs_names)
        skilldf["weights"] = (
            skilldf.n if weights is None else np.tile(weights, len(mod_names))  # type: ignore
        )

        def weighted_mean(x):
            return np.average(x, weights=skilldf.loc[x.index, "weights"])

        # group by
        by = cmp._mean_skill_by(skilldf, mod_names, var_names)
        agg = {"n": "sum"}
        for metric in metrics:  # type: ignore
            agg[metric.__name__] = weighted_mean  # type: ignore
        res = skilldf.groupby(by).agg(agg)

        # TODO is this correct?
        res.index.name = "model"

        # output
        res = cmp._add_as_col_if_not_in_index(df, res, fields=["model", "variable"])
        return SkillTable(res.astype({"n": int}))

    # def mean_skill_points(
    #     self,
    #     *,
    #     metrics: Optional[list] = None,
    #     **kwargs,
    # ) -> Optional[SkillTable]:  # TODO raise error if no data?
    #     """Mean skill of all observational points

    #     All data points are pooled (disregarding which observation they belong to),
    #     the skill is then found (for each model).

    #     .. note::
    #         No weighting can be applied with this method,
    #         use mean_skill() if you need to apply weighting

    #     .. warning::
    #         This method is NOT the mean of skills (mean_skill)

    #     Parameters
    #     ----------
    #     metrics : list, optional
    #         list of modelskill.metrics, by default modelskill.options.metrics.list

    #     Returns
    #     -------
    #     SkillTable
    #         mean skill assessment as a skill object

    #     See also
    #     --------
    #     skill
    #         skill assessment per observation
    #     mean_skill
    #         weighted mean of skills (not the same as this method)

    #     Examples
    #     --------
    #     >>> import modelskill as ms
    #     >>> cc = ms.match(obs, mod)
    #     >>> cc.mean_skill_points()
    #     """

    #     # TODO remove in v1.1
    #     model, start, end, area = _get_deprecated_args(kwargs)
    #     observation, variable = _get_deprecated_obs_var_args(kwargs)
    #     assert kwargs == {}, f"Unknown keyword arguments: {kwargs}"

    #     # filter data
    #     cmp = self.sel(
    #         model=model,
    #         observation=observation,
    #         variable=variable,
    #         start=start,
    #         end=end,
    #         area=area,
    #     )
    #     if cmp.n_points == 0:
    #         warnings.warn("No data!")
    #         return None

    #     dfall = cmp.to_dataframe()
    #     dfall["observation"] = "all"

    #     # TODO: no longer possible to do this way
    #     # return self.skill(df=dfall, metrics=metrics)
    #     return cmp.skill(metrics=metrics)  # NOT CORRECT - SEE ABOVE

    def _mean_skill_by(self, skilldf, mod_names, var_names):
        by = []
        if len(mod_names) > 1:
            by.append("model")
        if len(var_names) > 1:
            by.append("variable")
        if len(by) == 0:
            if (self.n_variables > 1) and ("variable" in skilldf):
                by.append("variable")
            elif "model" in skilldf:
                by.append("model")
            else:
                by = [mod_names[0]] * len(skilldf)
        return by

    def _parse_weights(self, weights, observations):
        if observations is None:
            observations = self.obs_names
        else:
            observations = [observations] if np.isscalar(observations) else observations
            observations = [_get_name(o, self.obs_names) for o in observations]
        n_obs = len(observations)

        if weights is None:
            # get weights from observation objects
            # default is equal weight to all
            weights = [self.comparers[o].weight for o in observations]
        else:
            if isinstance(weights, int):
                weights = np.ones(n_obs)  # equal weight to all
            elif isinstance(weights, dict):
                w_dict = weights
                weights = [w_dict.get(name, 1.0) for name in (self.obs_names)]

            elif isinstance(weights, str):
                if weights.lower() == "equal":
                    weights = np.ones(n_obs)  # equal weight to all
                elif "point" in weights.lower():
                    weights = None  # no weight => use n_points
                else:
                    raise ValueError(
                        "unknown weights argument (None, 'equal', 'points', or list of floats)"
                    )
            elif not np.isscalar(weights):
                if n_obs == 1:
                    if len(weights) > 1:
                        warnings.warn(
                            "Cannot apply multiple weights to one observation"
                        )
                    weights = [1.0]
                if not len(weights) == n_obs:
                    raise ValueError(
                        f"weights must have same length as observations: {observations}"
                    )
        if weights is not None:
            assert len(weights) == n_obs
        return weights

    def score(
        self,
        metric: str | Callable = mtr.rmse,
        **kwargs,
    ) -> Dict[str, float]:
        """Weighted mean score of model(s) over all observations

        Wrapping mean_skill() with a single metric.

        NOTE: will take simple mean over different variables

        Parameters
        ----------
        weights : (str, List(float), Dict(str, float)), optional
            None: use observations weight attribute
            "equal": giving all observations equal weight,
            "points": giving all points equal weight,
            list of weights e.g. [0.3, 0.3, 0.4] per observation,
            dictionary of observations with special weigths, others will be set to 1.0
            by default None (i.e. observations weight attribute if assigned else "equal")
        metric : list, optional
            a single metric from modelskill.metrics, by default rmse

        Returns
        -------
        Dict[str, float]
            mean of skills score as a single number (for each model)

        See also
        --------
        skill
            skill assessment per observation
        mean_skill
            weighted mean of skills assessment
        mean_skill_points
            skill assessment pooling all observation points together

        Examples
        --------
        >>> import modelskill as ms
        >>> cc = ms.match(obs, mod)
        >>> cc.score()
        0.30681206
        >>> cc.score(weights=[0.1,0.1,0.8])
        0.3383011631797379

        >>> cc.score(weights='points', metric="mape")
        8.414442957854142
        """

        weights = kwargs.pop("weights", None)
<<<<<<< HEAD
        metric = _parse_metric(metric)
=======
        if weights is None:
            weights = {c.name: c.weight for c in self.comparers.values()}

        metric = _parse_metric(metric, self.metrics)
>>>>>>> d963f17a
        if not (callable(metric) or isinstance(metric, str)):
            raise ValueError("metric must be a string or a function")

        model, start, end, area = _get_deprecated_args(kwargs)
        observation, variable = _get_deprecated_obs_var_args(kwargs)
        assert kwargs == {}, f"Unknown keyword arguments: {kwargs}"

        if model is None:
            models = self.mod_names
        else:
            # TODO: these two lines looks familiar, extract to function
            models = [model] if np.isscalar(model) else model  # type: ignore
            models = [_get_name(m, self.mod_names) for m in models]  # type: ignore

        cmp = self.sel(
            model=models,  # deprecated
            observation=observation,  # deprecated
            variable=variable,  # deprecated
            start=start,  # deprecated
            end=end,  # deprecated
            area=area,  # deprecated
        )

        if cmp.n_points == 0:
            raise ValueError("Dataset is empty, no data to compare.")

        ## ---- end of deprecated code ----

        skill = cmp.mean_skill(weights=weights, metrics=[metric])
        df = skill.to_dataframe()

        metric_name = metric if isinstance(metric, str) else metric.__name__

        score = df[metric_name].to_dict()

        return score

    def taylor(
        self,
        normalize_std=False,
        aggregate_observations=True,
        figsize=(7, 7),
        marker="o",
        marker_size=6.0,
        title="Taylor diagram",
        **kwargs,
    ):
        warnings.warn("taylor is deprecated, use plot.taylor instead", FutureWarning)

        model, start, end, area = _get_deprecated_args(kwargs)
        observation, variable = _get_deprecated_obs_var_args(kwargs)
        assert kwargs == {}, f"Unknown keyword arguments: {kwargs}"

        cmp = self.sel(
            model=model,
            observation=observation,
            variable=variable,
            start=start,
            end=end,
            area=area,
        )

        if cmp.n_points == 0:
            warnings.warn("No data!")
            return

        if (not aggregate_observations) and (not normalize_std):
            raise ValueError(
                "aggregate_observations=False is only possible if normalize_std=True!"
            )

        metrics = [mtr._std_obs, mtr._std_mod, mtr.cc]
        skill_func = cmp.mean_skill if aggregate_observations else cmp.skill
        s = skill_func(metrics=metrics)

        df = s.to_dataframe()
        ref_std = 1.0 if normalize_std else df.iloc[0]["_std_obs"]

        if isinstance(df.index, pd.MultiIndex):
            df.index = df.index.map("_".join)

        df = df[["_std_obs", "_std_mod", "cc"]].copy()
        df.columns = ["obs_std", "std", "cc"]
        pts = [
            TaylorPoint(
                r.Index, r.obs_std, r.std, r.cc, marker=marker, marker_size=marker_size
            )
            for r in df.itertuples()
        ]

        taylor_diagram(
            obs_std=ref_std,
            points=pts,
            figsize=figsize,
            normalize_std=normalize_std,
            title=title,
        )

    def save(self, filename: Union[str, Path]) -> None:
        """Save the ComparerCollection to a zip file.

        Parameters
        ----------
        filename : str or Path
            Filename of the zip file.

        Examples
        --------
        >>> cc = ms.match(obs, mod)
        >>> cc.save("my_comparer_collection.msk")

        Notes
        -----
        Each comparer is stored as a netcdf file in the zip file.
        """

        files = []
        no = 0
        for name, cmp in self.comparers.items():
            cmp_fn = f"{no}_{name}.nc"
            cmp.save(cmp_fn)
            files.append(cmp_fn)
            no += 1

        with zipfile.ZipFile(filename, "w") as zip:
            for f in files:
                zip.write(f)
                os.remove(f)

    @staticmethod
    def load(filename: Union[str, Path]) -> "ComparerCollection":
        """Load a ComparerCollection from a zip file.

        Parameters
        ----------
        filename : str or Path
            Filename of the zip file.

        Returns
        -------
        ComparerCollection
            The loaded ComparerCollection.

        Examples
        --------
        >>> cc = ms.match(obs, mod)
        >>> cc.save("my_comparer_collection.msk")
        >>> cc2 = ms.ComparerCollection.load("my_comparer_collection.msk")
        """

        folder = tempfile.TemporaryDirectory().name

        with zipfile.ZipFile(filename, "r") as zip:
            for f in zip.namelist():
                if f.endswith(".nc"):
                    zip.extract(f, path=folder)

        comparers = [
            ComparerCollection._load_comparer(folder, f)
            for f in sorted(os.listdir(folder))
        ]
        return ComparerCollection(comparers)

    @staticmethod
    def _load_comparer(folder, f) -> Comparer:
        f = os.path.join(folder, f)
        cmp = Comparer.load(f)
        os.remove(f)
        return cmp

    def kde(self, ax=None, **kwargs):
        warnings.warn("kde is deprecated, use plot.kde instead", FutureWarning)

        return self.plot.kde(ax=ax, **kwargs)

    def hist(
        self,
        model=None,
        bins=100,
        title=None,
        density=True,
        alpha=0.5,
        **kwargs,
    ):
        warnings.warn("hist is deprecated, use plot.hist instead", FutureWarning)

        return self.plot.hist(
            model=model, bins=bins, title=title, density=density, alpha=alpha, **kwargs
        )<|MERGE_RESOLUTION|>--- conflicted
+++ resolved
@@ -991,14 +991,12 @@
         """
 
         weights = kwargs.pop("weights", None)
-<<<<<<< HEAD
+
         metric = _parse_metric(metric)
-=======
+
         if weights is None:
             weights = {c.name: c.weight for c in self.comparers.values()}
 
-        metric = _parse_metric(metric, self.metrics)
->>>>>>> d963f17a
         if not (callable(metric) or isinstance(metric, str)):
             raise ValueError("metric must be a string or a function")
 
