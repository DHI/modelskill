--- conflicted
+++ resolved
@@ -206,12 +206,8 @@
     def to_dataframe(self, attrs_keys=None, observed=False) -> pd.DataFrame:
         """Return a copy of the data as a pandas DataFrame"""
         # TODO delegate to each comparer
-<<<<<<< HEAD
         attrs_keys = attrs_keys or []
-        res = _all_df_template(self.n_variables)
-=======
         res = _all_df_template(self.n_quantities)
->>>>>>> 25a2de5e
         frames = []
         cols = list(res.keys()) + attrs_keys
         for cmp in self.comparers.values():
@@ -464,7 +460,7 @@
         self,
         by: str | Iterable[str] | None = None,
         metrics: Iterable[str] | Iterable[Callable] | str | Callable | None = None,
-        observed: bool=False,
+        observed: bool = False,
         **kwargs,
     ) -> SkillTable:
         """Aggregated skill assessment of model(s)
@@ -540,17 +536,12 @@
         n_obs = cc.n_observations  # len(df.observation.unique())
 
         # TODO: FIX
-        n_var = (
-<<<<<<< HEAD
-            cc.n_variables
-=======
-            cmp.n_quantities
->>>>>>> 25a2de5e
-        )  # len(df.variable.unique()) if (self.n_variables > 1) else 1
-        by = _parse_groupby(by, n_models, n_obs, n_var)       
+        # len(df.variable.unique()) if (self.n_variables > 1) else 1
+        n_var = cc.n_quantities  
+        by = _parse_groupby(by, n_models, n_obs, n_var)
         by, attrs_keys = self._attrs_keys_in_by(by)
         assert isinstance(by, list)
-        
+
         df = cc.to_dataframe(attrs_keys=attrs_keys, observed=observed)
 
         res = _groupby_df(df, by, pmetrics)
@@ -852,11 +843,7 @@
         df = cc.to_dataframe()  # TODO: remove
         mod_names = cc.mod_names  # df.model.unique()
         # obs_names = cmp.obs_names  # df.observation.unique()
-<<<<<<< HEAD
-        var_names = cc.var_names  # self.var_names
-=======
-        qnt_names = cmp.quantity_names  # self.qnt_names
->>>>>>> 25a2de5e
+        qnt_names = cc.quantity_names  # self.qnt_names
 
         # skill assessment
         pmetrics = _parse_metric(metrics)
@@ -876,11 +863,7 @@
             return np.average(x, weights=skilldf.loc[x.index, "weights"])
 
         # group by
-<<<<<<< HEAD
-        by = cc._mean_skill_by(skilldf, mod_names, var_names)
-=======
-        by = cmp._mean_skill_by(skilldf, mod_names, qnt_names)
->>>>>>> 25a2de5e
+        by = cc._mean_skill_by(skilldf, mod_names, qnt_names)
         agg = {"n": "sum"}
         for metric in pmetrics:  # type: ignore
             agg[metric.__name__] = weighted_mean  # type: ignore
@@ -890,11 +873,7 @@
         res.index.name = "model"
 
         # output
-<<<<<<< HEAD
-        res = cc._add_as_col_if_not_in_index(df, res, fields=["model", "variable"])
-=======
-        res = cmp._add_as_col_if_not_in_index(df, res, fields=["model", "quantity"])
->>>>>>> 25a2de5e
+        res = cc._add_as_col_if_not_in_index(df, res, fields=["model", "quantity"])
         return SkillTable(res.astype({"n": int}))
 
     # def mean_skill_points(
