from __future__ import annotations
from typing import Literal, Optional, Sequence, Tuple, Callable, TYPE_CHECKING, Mapping

if TYPE_CHECKING:
    import matplotlib.axes

import matplotlib.colors as colors
import matplotlib.pyplot as plt
import numpy as np
from matplotlib.cm import ScalarMappable
from matplotlib import patches
from matplotlib.axes import Axes
from matplotlib.ticker import MaxNLocator
from scipy import interpolate
import pandas as pd

import modelskill.settings as settings
from modelskill.settings import options

from ..metrics import _linear_regression
from ._misc import quantiles_xy, sample_points, format_skill_table, _get_fig_ax


def scatter(
    x: np.ndarray,
    y: np.ndarray,
    *,
    bins: int | float = 120,
    quantiles: int | Sequence[float] | None = None,
    fit_to_quantiles: bool = False,
    show_points: bool | int | float | None = None,
    show_hist: Optional[bool] = None,
    show_density: Optional[bool] = None,
    norm: Optional[colors.Normalize] = None,
    backend: Literal["matplotlib", "plotly"] = "matplotlib",
    figsize: Tuple[float, float] = (8, 8),
    xlim: Optional[Tuple[float, float]] = None,
    ylim: Optional[Tuple[float, float]] = None,
    reg_method: str | bool = "ols",
    title: str = "",
    xlabel: str = "",
    ylabel: str = "",
    skill_table: Optional[str | Sequence[str] | Mapping[str, str] | bool] = False,
    skill_scores: Mapping[str, float] | None = None,
    skill_score_unit: Optional[str] = "",
    ax: Optional[Axes] = None,
    **kwargs,
) -> Axes:
    """Scatter plot tailored for model skill comparison.

    Scatter plot showing compared data: observation vs modelled
    Optionally, with density histogram or denisty color coding of points.

    Note: can be called directly but is often called through the plot
    accessor on a Comparer/CompararCollection cmp.plot.scatter()

    Parameters
    ----------
    x: np.array
        X values e.g model values, must be same length as y
    y: np.array
        Y values e.g observation values, must be same length as x
    bins: (int, float, sequence), optional
        bins for the 2D histogram on the background. By default 120 bins.
        if int, represents the number of bins of 2D
        if float, represents the bin size
        if sequence (list of int or float), represents the bin edges
    quantiles: (int, sequence), optional
        number of quantiles for QQ-plot, by default None and will depend on the scatter data length (10, 100 or 1000)
        if int, this is the number of points
        if sequence (list of floats), represents the desired quantiles (from 0 to 1)
    fit_to_quantiles: bool, optional
        by default the regression line is fitted to all data, if True, it is fitted to the quantiles
        which can be useful to represent the extremes of the distribution, by default False
    show_points : (bool, int, float), optional
        Should the scatter points be displayed?
        None means: show all points if fewer than 1e4, otherwise show 1e4 sample points, by default None.
        float: fraction of points to show on plot from 0 to 1. eg 0.5 shows 50% of the points.
        int: if 'n' (int) given, then 'n' points will be displayed, randomly selected.
    show_hist : bool, optional
        show the data density as a 2d histogram, by default None
    show_density: bool, optional
        show the data density as a colormap of the scatter, by default None. If both `show_density` and `show_hist`
        are None, then `show_density` is used by default. If number of points is less than 200, then `show_density`
        is False by default. For binning the data, the previous kword `bins=Float` is used
    norm : matplotlib.colors.Normalize
        colormap normalization
        If None, defaults to matplotlib.colors.PowerNorm(vmin=1,gamma=0.5)
    backend : str, optional
        use "plotly" (interactive) or "matplotlib" backend, by default "matplotlib"
    figsize : tuple, optional
        width and height of the figure, by default (8, 8)
    xlim : tuple, optional
        plot range for the observation (xmin, xmax), by default None
    ylim : tuple, optional
        plot range for the model (ymin, ymax), by default None
    reg_method : str or bool, optional
        method for determining the regression line
        "ols" : ordinary least squares regression
        "odr" : orthogonal distance regression,
        False : no regression line
        by default "ols"
    title : str, optional
        plot title, by default None
    xlabel : str, optional
        x-label text on plot, by default None
    ylabel : str, optional
        y-label text on plot, by default None
    skill_table: str, List[str], dict[str,str], bool, optional
        calculate skill scores and show in box next to the plot,
        True will show default metrics, list of metrics will show
        these skill scores, by default False,
        mapping can be used to rename the metrics in the table.
        Note: cannot be used together with skill_scores argument
    skill_scores : dict[str, float], optional
        dictionary with skill scores to be shown in box next to
        the plot, by default None
        Note: cannot be used together with skill_table argument
    skill_score_unit : str, optional
        unit for skill_scores, by default None
    ax : matplotlib.axes.Axes, optional
        axes to plot on, by default None
    **kwargs

    Returns
    -------
    matplotlib.axes.Axes
        The axes on which the scatter plot was drawn.

    Examples
    --------
    ```{python}
    import numpy as np
    import modelskill as ms

    x = np.linspace(0, 10, 1000)
    y = x + np.random.normal(size=1000)

    ms.plotting.scatter(x, y, skill_table=True)
    ```
    ```{python}
    ms.plotting.scatter(x, y, show_hist=True, bins=20, cmap="OrRd")
    ```
    ```{python}
    ms.plotting.scatter(x, y, quantiles=0, title="Hide quantiles")
    ```
    ```{python}
    ms.plotting.scatter(x, y, xlim=(0,4), ylim=(0,4), show_density=False)
    ```
    """

    if len(x) != len(y):
        raise ValueError("x & y are not of equal length")

    if norm is None:
        norm = colors.PowerNorm(vmin=1, gamma=0.5)

    x_sample, y_sample = sample_points(x, y, show_points)
    show_points = len(x_sample) > 0
    xq, yq = quantiles_xy(x, y, quantiles)

    if show_hist is None and show_density is None:
        # Default: points density
        show_density = len(x_sample) >= 200

    xmin, xmax = x.min(), x.max()
    ymin, ymax = y.min(), y.max()
    xymin = min([xmin, ymin])
    xymax = max([xmax, ymax])

    nbins_hist, binsize = _get_bins(bins, xymin=xymin, xymax=xymax)

    if xlim is None:
        xlim = (xymin - binsize, xymax + binsize)

    if ylim is None:
        ylim = (xymin - binsize, xymax + binsize)

    x_trend = np.array([xlim[0], xlim[1]])

    if show_hist and show_density:
        raise ValueError(
            "if `show_hist=True` then `show_density` must be either `False` or `None`"
        )

    if (show_points is False) and show_density:
        raise ValueError(
            "if `show_points=False` then `show_density` must be either "
            "`False` or `None`; density is a property (the color) of the points!"
        )

    z = None
    if show_density and len(x_sample) > 0:
        if not isinstance(bins, (float, int)):
            raise TypeError(
                "if `show_density=True` then bins must be either float or int"
            )

        # calculate density data
        z = __scatter_density(x_sample, y_sample, binsize=binsize)
        idx = z.argsort()
        # Sort data by colormaps
        x_sample, y_sample, z = x_sample[idx], y_sample[idx], z[idx]
        # scale Z by sample size
        z = z * len(x) / len(x_sample)

    PLOTTING_BACKENDS: dict[str, Callable] = {
        "matplotlib": _scatter_matplotlib,
        "plotly": _scatter_plotly,
    }

    if backend not in PLOTTING_BACKENDS:
        raise ValueError(f"backend must be one of {list(PLOTTING_BACKENDS.keys())}")

    if skill_table:
        from modelskill import from_matched

        if skill_scores is not None:
            raise ValueError(
                "Cannot pass skill_scores and skill_table at the same time"
            )
        df = pd.DataFrame({"obs": x, "model": y})
        cmp = from_matched(df)
        metrics = None if skill_table is True else skill_table
        skill = cmp.skill(metrics=metrics)
        skill_scores = skill.to_dict("records")[0]

    return PLOTTING_BACKENDS[backend](
        x=x,
        y=y,
        x_sample=x_sample,
        y_sample=y_sample,
        z=z,
        xq=xq,
        yq=yq,
        x_trend=x_trend,
        show_density=show_density,
        norm=norm,
        show_points=show_points,
        show_hist=show_hist,
        nbins_hist=nbins_hist,
        reg_method=reg_method,
        xlabel=xlabel,
        ylabel=ylabel,
        figsize=figsize,
        xlim=xlim,
        ylim=ylim,
        title=title,
        skill_scores=skill_scores,
        skill_score_unit=skill_score_unit,
        fit_to_quantiles=fit_to_quantiles,
        ax=ax,
        **kwargs,
    )


def _scatter_matplotlib(
    *,
    x,
    y,
    x_sample,
    y_sample,
    z,
    xq,
    yq,
    x_trend,
    show_density,
    show_points,
    show_hist,
    norm,
    nbins_hist,
    reg_method,
    xlabel,
    ylabel,
    figsize,
    xlim,
    ylim,
    title,
    skill_scores,
    skill_score_unit,
    fit_to_quantiles,
    ax,
    cmap=None,
    **kwargs,
) -> matplotlib.axes.Axes:
    fig, ax = _get_fig_ax(ax, figsize)

    if len(x) < 2:
        raise ValueError("Not enough data to plot. At least 2 points are required.")

    ax.plot(
        [xlim[0], xlim[1]],
        [xlim[0], xlim[1]],
        label=options.plot.scatter.oneone_line.label,
        c=options.plot.scatter.oneone_line.color,
        zorder=3,
    )

    if show_points is None or show_points:
        if show_density:
            c = z
            norm_ = norm
            cmap_ = cmap
        else:
            c = "0.25"
            norm_ = None
            cmap_ = None
        ax.scatter(
            x_sample,
            y_sample,
            c=c,
            s=options.plot.scatter.points.size,
            alpha=options.plot.scatter.points.alpha,
            marker=".",
            label=options.plot.scatter.points.label,
            zorder=1,
            norm=norm_,
            cmap=cmap_,
            **kwargs,
        )
    if len(xq) > 0:
        ax.plot(
            xq,
            yq,
            options.plot.scatter.quantiles.marker,
            label=options.plot.scatter.quantiles.label,
            c=options.plot.scatter.quantiles.color,
            zorder=4,
            markeredgecolor=options.plot.scatter.quantiles.markeredgecolor,
            markeredgewidth=options.plot.scatter.quantiles.markeredgewidth,
            markersize=options.plot.scatter.quantiles.markersize,
            **settings.get_option("plot.scatter.quantiles.kwargs"),
        )

    if reg_method:
        if fit_to_quantiles:
            slope, intercept = _linear_regression(
                obs=xq, model=yq, reg_method=reg_method
            )
        else:
            slope, intercept = _linear_regression(obs=x, model=y, reg_method=reg_method)

        ax.plot(
            x_trend,
            intercept + slope * x_trend,
            **settings.get_option("plot.scatter.reg_line.kwargs"),
            label=_reglabel(
                slope=slope, intercept=intercept, fit_to_quantiles=fit_to_quantiles
            ),
            zorder=2,
        )

    if show_hist:
        ax.hist2d(
            x,
            y,
            bins=nbins_hist,
            cmin=0.01,
            zorder=0.5,
            norm=norm,
            alpha=options.plot.scatter.points.alpha,
            cmap=cmap,
            **kwargs,
        )

    legend_kwargs = settings.get_option("plot.scatter.legend.kwargs")
    legend_kwargs["prop"] = {"size": options.plot.scatter.legend.fontsize}
    legend = ax.legend(**legend_kwargs)
    ax.set_xlabel(xlabel)
    ax.set_ylabel(ylabel)
    ax.axis("square")
    ax.set_xlim([xlim[0], xlim[1]])
    ax.set_ylim([ylim[0], ylim[1]])
    ax.minorticks_on()
    ax.grid(which="both", axis="both", linewidth="0.2", color="k", alpha=0.6)
    cbar = None
    # cmap = kwargs.get("cmap", None)
    if show_hist or (show_density and show_points):
        try:
            cbar = fig.colorbar(
                ScalarMappable(norm, cmap),
                ax=ax,
                fraction=0.046,
                pad=0.04,
                alpha=options.plot.scatter.points.alpha,
            )
            cbar.set_label("# points")
            cbar.ax.yaxis.set_major_locator(MaxNLocator(integer=True))

        except ValueError:
            # too few points to make a colorbar
            pass

    cbar_width = _get_cbar_width(ax, cbar)

    ## Offset legend
    if cbar_width is not None:
        legend_loc = ax.transAxes.inverted().transform(
            legend.get_bbox_to_anchor().extents[0:2]
        )
        # If legend is outside the figure, move it to the right of the colorbar
        if legend_loc[0] > 1.0:
            legend.set_bbox_to_anchor((cbar_width + legend_loc[0], legend_loc[1]))

    # Add skill table
    if skill_scores is not None:
        _plot_summary_table(
            skill_scores,
            skill_score_unit,
            ax,
            cbar_width=cbar_width,
        )

    ax.set_title(title)

    return ax


def _scatter_plotly(
    *,
    x,
    y,
    x_sample,
    y_sample,
    z,
    xq,
    yq,
    x_trend,
    show_density,
    show_points,
    norm,  # TODO not used by plotly, remove or keep for consistency?
    show_hist,
    nbins_hist,
    reg_method,
    xlabel,
    ylabel,
    figsize,  # TODO not used by plotly, remove or keep for consistency?
    xlim,
    ylim,
    title,
    skill_scores,
    skill_score_unit,
    fit_to_quantiles,
    **kwargs,
):
    import plotly.graph_objects as go

    if "ax" in kwargs:
        ax = kwargs.pop("ax")
        if ax is not None:
            raise ValueError("Cannot pass matplotlib axes to plotly backend.")

    data = [
        go.Scatter(x=xlim, y=xlim, name="1:1", mode="lines", line=dict(color="blue")),
    ]

    if reg_method:
        if fit_to_quantiles:
            slope, intercept = _linear_regression(
                obs=xq, model=yq, reg_method=reg_method
            )
        else:
            slope, intercept = _linear_regression(obs=x, model=y, reg_method=reg_method)

        regression_line = go.Scatter(
            x=x_trend,
            y=intercept + slope * x_trend,
            name=_reglabel(
                slope=slope, intercept=intercept, fit_to_quantiles=fit_to_quantiles
            ),
            mode="lines",
            line=dict(color="red"),
        )
        data.append(regression_line)

    if show_hist:
        data.append(
            go.Histogram2d(
                x=x,
                y=y,
                nbinsx=nbins_hist,
                nbinsy=nbins_hist,
                colorscale=[
                    [0.0, "rgba(0,0,0,0)"],
                    [0.1, "purple"],
                    [0.5, "green"],
                    [1.0, "yellow"],
                ],
                colorbar=dict(title="# of points"),
            )
        )

    if show_points is None or show_points:
        if show_density:
            c = z
            cbar = dict(thickness=20, title="# of points")
        else:
            c = "black"
            cbar = None
        data.append(
            go.Scatter(
                x=x_sample,
                y=y_sample,
                mode="markers",
                name="Data",
                marker=dict(color=c, opacity=0.5, size=3.0, colorbar=cbar),
            )
        )
    if len(xq) > 0:
        data.append(
            go.Scatter(
                x=xq,
                y=yq,
                name=options.plot.scatter.quantiles.label,
                mode="markers",
                marker_symbol="x",
                marker_color=options.plot.scatter.quantiles.color,
                marker_line_color="midnightblue",
                marker_line_width=0.6,
            )
        )

    defaults = {"width": 600, "height": 600}
    defaults = {**defaults, **kwargs}

    layout = layout = go.Layout(
        legend=dict(x=0.01, y=0.99),
        yaxis=dict(scaleanchor="x", scaleratio=1),
        title=dict(text=title, xanchor="center", yanchor="top", x=0.5, y=0.9),
        yaxis_title=ylabel,
        xaxis_title=xlabel,
        **defaults,
    )

    fig = go.Figure(data=data, layout=layout)
    fig.update_xaxes(range=xlim, nticks=10)
    fig.update_yaxes(range=ylim, nticks=10)

    if skill_scores is not None:
        table = format_skill_table(
            skill_scores=skill_scores,
            unit=skill_score_unit,
        )
        lines = [
            f"{row['name']:<6} {row['sep']} {row['value']:<6}"
            for _, row in table.iterrows()
        ]

        # add text box
        fig.add_annotation(
            x=0.99,
            y=0.01,
            xref="paper",
            yref="paper",
            text="<br>".join(lines),
            showarrow=False,
            align="left",
            bordercolor="black",
            borderwidth=1,
            borderpad=4,
            bgcolor="white",
            font=dict(family="Consolas, 'Liberation Mono', monospace"),
        )

    fig.show()  # Should this be here


def _reglabel(slope: float, intercept: float, fit_to_quantiles: bool) -> str:
    sign = "" if intercept < 0 else "+"
    if fit_to_quantiles:
        fit = "QQ fit"
    else:
        fit = "Fit"
    return f"{fit}: y={slope:.2f}x{sign}{intercept:.2f}"


def _get_bins(bins: int | float, xymin, xymax) -> Tuple[int, float]:
    assert xymax >= xymin
    xyspan = xymax - xymin

    if isinstance(bins, int):
        nbins_hist: int = bins
        binsize: float = xyspan / nbins_hist
    elif isinstance(bins, float):
        binsize = bins
        nbins_hist = xyspan // binsize
    else:
        raise TypeError("bins must be a number")

    assert nbins_hist > 0

    return nbins_hist, binsize


def _plot_summary_border(
    figure_transform,
    x0,
    y0,
    dx,
    dy,
    borderpad=0.01,
    zorder=0,
) -> None:
    ## Load settings
    bbox_kwargs = {}
    bbox_kwargs.update(settings.get_option("plot.scatter.legend.bbox"))
    if (
        "boxstyle" in bbox_kwargs and "pad" not in bbox_kwargs["boxstyle"]
    ):  # default padding results in massive bbox
        bbox_kwargs["boxstyle"] = bbox_kwargs["boxstyle"] + f",pad={borderpad}"
    else:
        bbox_kwargs["boxstyle"] = f"square,pad={borderpad}"
    lgkw = settings.get_option("plot.scatter.legend.kwargs")
    if "edgecolor" in lgkw:
        bbox_kwargs["edgecolor"] = lgkw["edgecolor"]

    ## Define rectangle
    bbox = patches.FancyBboxPatch(
        (x0 - borderpad, y0 - borderpad),
        dx + borderpad * 2,
        dy + borderpad * 2,
        transform=figure_transform,
        clip_on=False,
        zorder=zorder,
        **bbox_kwargs,
    )

    plt.gca().add_patch(bbox)


def _get_cbar_width(ax, cbar=None) -> float | None:
    plt.draw()
    # If colorbar, get extents from colorbar label:
    if cbar is not None:
        label = cbar.ax.yaxis.get_label()
        if label is not None:
            x_extent_right = ax.transAxes.inverted().transform(
                label.get_window_extent()
            )[1][0]
        else:
            # If no label, get max value from colorbar ticks
            x_extent_right = cbar.bbox.transformed(ax.transAxes.inverted()).extents[2]
        return x_extent_right - 1
    else:
        return None


def _plot_summary_table(
    skill_scores: Mapping[str, float],
    units: str,
    ax,
    cbar_width: Optional[float] = None,
) -> None:
    # If colorbar, get extents from colorbar label:
    x0 = options.plot.scatter.skill_table.x_position
    if x0 > 1 and cbar_width is not None:
        x0 = cbar_width + x0

    # Plot table
    fontsize = options.plot.scatter.skill_table.fontsize
    ## Data
    table_data = format_skill_table(
        skill_scores,
        unit=units,
        sep="=",
    )
<<<<<<< HEAD

    # Column 1
    text_columns = []
    dx = 0
    for ti in text_cols:
        text_col_i = fig.text(x + dx, 0.6, ti, **txt_settings)
        ## Render, and get width
        # plt.draw() # TOOO this causes an error and I have no idea why it is here
        dx = (
            dx  # type: ignore
            + figure_transform.inverted().transform(
                [text_col_i.get_window_extent().bounds[2], 0]
            )[0]
        )
        text_columns.append(text_col_i)

    # Plot border
    ## Define coordintes
    x0, y0 = figure_transform.inverted().transform(
        text_columns[0].get_window_extent().bounds[0:2]
=======
    ## To get sizing, we plot a dummy table
    table_dummy = ax.table(
        table_data.values,
>>>>>>> d3b1cff4
    )
    table_dummy.auto_set_font_size(False)
    table_dummy.set_fontsize(fontsize)

    col_widths = []
    renderer = ax.figure.canvas.get_renderer()
    for col_idx in range(table_data.values.shape[1]):  # Iterate over columns
        max_width = 0

        for row_idx in range(table_data.values.shape[0]):  # Iterate over rows
            cell = table_dummy[row_idx, col_idx]  # Get the cell object safely
            text = cell.get_text()
            bbox = text.get_window_extent(renderer, dpi=ax.figure.dpi)
            if col_idx != 1:  # Seoerator column
                padding = cell.PAD * ax.figure.dpi * 2
            else:
                padding = 0
            max_width = max(max_width, bbox.width + padding)
            height = bbox.height
        col_widths.append(max_width)

    # Remove dummy table
    table_dummy.remove()

    # Normalize widths
    ## These are the widths in axes coordinates
    widths_axTrans = [
        (
            ax.transAxes.inverted().transform((width, height))
            - ax.transAxes.inverted().transform((0, 0))
        )[0]
        for width in col_widths
    ]
    ## This is the height (assuming all the same)
    height_axTrans = (
        ax.transAxes.inverted().transform((0, height))
        - ax.transAxes.inverted().transform((0, 0))
    )[1]

    line_spacing = options.plot.scatter.skill_table.line_spacing
    line_padding = options.plot.scatter.skill_table.line_padding
    table_height = height_axTrans * line_spacing * table_data.values.shape[0]
    table_height_padded = table_height + line_padding * 2
    table1 = ax.table(
        table_data.values,
        loc="lower left",
        cellLoc="left",
        colWidths=col_widths,
        edges="open",
        bbox=[
            x0,
            1 - table_height - line_padding,
            np.sum(widths_axTrans),
            table_height,
        ],
    )
    table1.auto_set_font_size(False)
    table1.set_fontsize(fontsize)

    # Plot border
    _plot_summary_border(
        ax.transAxes,
        x0,
        1 - table_height_padded,
        np.sum(widths_axTrans),
        table_height_padded,
        borderpad=0,
        zorder=table1.get_zorder() - 1,
    )


def __scatter_density(x, y, binsize: float = 0.1, method: str = "linear"):
    """Interpolates scatter data on a 2D histogram (gridded) based on data density.

    Parameters
    ----------
    x: np.array
        X values e.g model values, must be same length as y
    y: np.array
        Y values e.g observation values, must be same length as x
    binsize: float, optional
        2D histogram (bin) resolution, by default = 0.1
    method: str, optional
        Scipy griddata interpolation method, by default 'linear'

    Returns
    ----------
    Z_grid: np.array
        Array with the colors based on histogram density
    """

    hist, cxy = __hist2d(x, y, binsize)

    # Grid-data
    xg, yg = np.meshgrid(cxy, cxy)
    xg = xg.ravel()
    yg = yg.ravel()

    ## Interpolate histogram density data to scatter data
    Z_grid = interpolate.griddata((xg, yg), hist, (x, y), method=method)

    # Replace negative values (should there be some) in case of 'cubic' interpolation
    Z_grid[(Z_grid < 0)] = 0

    return Z_grid


def __hist2d(x, y, binsize):
    """Calculates 2D histogram (gridded) of data.

    Parameters
    ----------
    x: np.array
        X values e.g model values, must be same length as y
    y: np.array
        Y values e.g observation values, must be same length as x
    binsize: float, optional
        2D histogram (bin) resolution, by default = 0.1

    Returns
    ----------
    histodata: np.array
        2D-histogram data
    cxy: np.array
        Center points of the histogram bins
    exy: np.array
        Edges of the histogram bins
    """
    # Make linear-grid for interpolation
    minxy = min(min(x), min(y)) - binsize
    maxxy = max(max(x), max(y)) + binsize
    # Center points of the bins
    cxy = np.arange(minxy, maxxy, binsize)
    # Edges of the bins
    exy = np.arange(minxy - binsize * 0.5, maxxy + binsize * 0.5, binsize)
    if exy[-1] <= cxy[-1]:
        # sometimes, given the bin size, the edges array ended before (left side) of the bins-center array
        # in such case, and extra half-bin is added at the end
        exy = np.arange(minxy - binsize * 0.5, maxxy + binsize, binsize)

    # Calculate 2D histogram
    histodata, _, _ = np.histogram2d(x, y, [exy, exy])

    # Histogram values
    hist = []
    for j in range(len(cxy)):
        for i in range(len(cxy)):
            hist.append(histodata[i, j])

    return hist, cxy<|MERGE_RESOLUTION|>--- conflicted
+++ resolved
@@ -664,32 +664,9 @@
         unit=units,
         sep="=",
     )
-<<<<<<< HEAD
-
-    # Column 1
-    text_columns = []
-    dx = 0
-    for ti in text_cols:
-        text_col_i = fig.text(x + dx, 0.6, ti, **txt_settings)
-        ## Render, and get width
-        # plt.draw() # TOOO this causes an error and I have no idea why it is here
-        dx = (
-            dx  # type: ignore
-            + figure_transform.inverted().transform(
-                [text_col_i.get_window_extent().bounds[2], 0]
-            )[0]
-        )
-        text_columns.append(text_col_i)
-
-    # Plot border
-    ## Define coordintes
-    x0, y0 = figure_transform.inverted().transform(
-        text_columns[0].get_window_extent().bounds[0:2]
-=======
     ## To get sizing, we plot a dummy table
     table_dummy = ax.table(
         table_data.values,
->>>>>>> d3b1cff4
     )
     table_dummy.auto_set_font_size(False)
     table_dummy.set_fontsize(fontsize)
