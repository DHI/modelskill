from __future__ import annotations
import warnings
from typing import Any, Iterable, Collection, overload, Hashable, TYPE_CHECKING
import numpy as np
import pandas as pd
import polars as pl
import xarray as xr

if TYPE_CHECKING:
    import geopandas as gpd
    from matplotlib.axes import Axes
    from matplotlib.colors import Colormap

from .plotting._misc import _get_fig_ax


# TODO remove ?
def _validate_multi_index(index, min_levels=2, max_levels=2):  # type: ignore
    errors = []
    if isinstance(index, pd.MultiIndex):
        if len(index.levels) < min_levels:
            errors.append(
                f"not possible for MultiIndex with fewer than {min_levels} levels"
            )
        if len(index.levels) > max_levels:
            errors.append(
                f"not possible for MultiIndex with more than {max_levels} levels"
            )
    else:
        errors.append("only possible for MultiIndex skill objects")
    return errors


class SkillArrayPlotter:
    """SkillArrayPlotter object for visualization of a single metric (SkillArray)

    plot.line() : line plot
    plot.bar() : bar chart
    plot.barh() : horizontal bar chart
    plot.grid() : colored grid
    """

    def __init__(self, skillarray: "SkillArray") -> None:
        self.skillarray = skillarray

    def _name_to_title_in_kwargs(self, kwargs: Any) -> None:
        if "title" not in kwargs:
            if self.skillarray.name is not None:
                kwargs["title"] = self.skillarray.name

    def _get_plot_df(self, level: int | str = 0) -> pd.DataFrame:
        # TODO refactor to avoid using private attribute _ser
        ser = self.skillarray._ser.to_pandas()
        # if isinstance(ser.index, pd.MultiIndex):
        #    df = ser.unstack(level=level)
        # else:
        df = ser.to_frame()
        return df

    # TODO hide this for now until we are certain about the API
    # def map(self, **kwargs):
    #     if "model" in self.skillarray.data.index.names:
    #         n_models = len(self.skillarray.data.reset_index().model.unique())
    #         if n_models > 1:
    #             raise ValueError(
    #                 "map() is only possible for single model skill. Use .sel(model=...) to select a single model."
    #             )

    #     gdf = self.skillarray.to_geodataframe()
    #     column = self.skillarray.name
    #     kwargs = {"marker_kwds": {"radius": 10}} | kwargs

    #     return gdf.explore(column=column, **kwargs)

    def __call__(self, *args: Any, **kwds: Any) -> Any:
        raise NotImplementedError(
            "It is not possible to call plot directly (has no default)! Use one of the plot methods explicitly e.g. plot.line() or plot.bar()"
        )

    def line(
        self,
        level: int | str = 0,
        **kwargs: Any,
    ) -> Axes:
        """Plot statistic as a lines using pd.DataFrame.plot.line()

        Primarily for MultiIndex skill objects, e.g. multiple models and multiple observations

        Parameters
        ----------
        level : int or str, optional
            level to unstack, by default 0
        **kwargs
            key word arguments to be pased to pd.DataFrame.plot.line()
            e.g. marker, title, figsize, ...

        Examples
        --------
        >>> sk = cc.skill()["rmse"]
        >>> sk.plot.line()
        >>> sk.plot.line(marker="o", linestyle=':')
        >>> sk.plot.line(color=['0.2', '0.4', '0.6'])
        """
        df = self._get_plot_df(level=level)
        self._name_to_title_in_kwargs(kwargs)
        axes = df.plot.line(**kwargs)

        xlabels = list(df.index)
        numeric_index = all(isinstance(item, (int, float)) for item in xlabels)

        if not isinstance(axes, Iterable):
            axes = [axes]
        for ax in axes:
            if not isinstance(df.index, pd.DatetimeIndex):
                if numeric_index:
                    xlabel_positions = xlabels
                else:
                    xlabel_positions = np.arange(len(xlabels)).tolist()
                ax.set_xticks(xlabel_positions)
                ax.set_xticklabels(xlabels, rotation=90)
        return axes

    def bar(self, level: int | str = 0, **kwargs: Any) -> Axes:
        """Plot statistic as bar chart using pd.DataFrame.plot.bar()

        Parameters
        ----------
        level : int or str, optional
            level to unstack, by default 0
        **kwargs
            key word arguments to be pased to pd.DataFrame.plot.bar()
            e.g. color, title, figsize, ...

        Returns
        -------
        AxesSubplot

        Examples
        --------
        >>> sk = cc.skill()["rmse"]
        >>> sk.plot.bar()
        >>> sk.plot.bar(level="observation")
        >>> sk.plot.bar(title="Root Mean Squared Error")
        >>> sk.plot.bar(color=["red","blue"])
        """
        df = self._get_plot_df(level=level)
        self._name_to_title_in_kwargs(kwargs)
        return df.plot.bar(**kwargs)

    def barh(self, level: int | str = 0, **kwargs: Any) -> Axes:
        """Plot statistic as horizontal bar chart using pd.DataFrame.plot.barh()

        Parameters
        ----------
        level : int or str, optional
            level to unstack, by default 0
        **kwargs
            key word arguments to be passed to pd.DataFrame.plot.barh()
            e.g. color, title, figsize, ...

        Returns
        -------
        AxesSubplot

        Examples
        --------
        >>> sk = cc.skill()["rmse"]
        >>> sk.plot.barh()
        >>> sk.plot.barh(level="observation")
        >>> sk.plot.barh(title="Root Mean Squared Error")
        """
        df = self._get_plot_df(level)
        self._name_to_title_in_kwargs(kwargs)
        return df.plot.barh(**kwargs)

    def grid(
        self,
        show_numbers: bool = True,
        precision: int = 3,
        fmt: str | None = None,
        ax: Axes | None = None,
        figsize: tuple[float, float] | None = None,
        title: str | None = None,
        cmap: str | Colormap | None = None,
    ) -> Axes | None:
        """Plot statistic as a colored grid, optionally with values in the cells.

        Primarily for MultiIndex skill objects, e.g. multiple models and multiple observations

        Parameters
        ----------
        show_numbers : bool, optional
            should values of the static be shown in the cells?, by default True
            if False, a colorbar will be displayed instead
        precision : int, optional
            number of decimals if show_numbers, by default 3
        fmt : str, optional
            format string, e.g. ".0%" to show value as percentage
        ax : Axes, optional
            matplotlib axes, by default None
        figsize : Tuple(float, float), optional
            figure size, by default None
        title : str, optional
            plot title, by default name of statistic
        cmap : str, optional
            colormap, by default "OrRd" ("coolwarm" if bias)

        Returns
        -------
        AxesSubplot

        Examples
        --------
        >>> sk = cc.skill()["rmse"]
        >>> sk.plot.grid()
        >>> sk.plot.grid(show_numbers=False, cmap="magma")
        >>> sk.plot.grid(precision=1)
        >>> sk.plot.grid(fmt=".0%", title="Root Mean Squared Error")
        """

        s = self.skillarray
        ser = s._ser.to_pandas()

        errors = _validate_multi_index(ser.index)  # type: ignore
        if len(errors) > 0:
            warnings.warn("plot_grid: " + "\n".join(errors))
            # TODO raise error?
            return None
            # df = self.df[field]    TODO: at_least_2d...
        df = ser.unstack()

        vmin = None
        vmax = None
        if cmap is None:
            cmap = "OrRd"
            if s.name == "bias":
                cmap = "coolwarm"
                mm = ser.abs().max()
                vmin = -mm
                vmax = mm
        if title is None:
            title = s.name
        xlabels = list(df.keys())
        nx = len(xlabels)
        ylabels = list(df.index)
        ny = len(ylabels)

        if (fmt is not None) and fmt[0] != "{":
            fmt = "{:" + fmt + "}"

        if figsize is None:
            figsize = (nx, ny)
        fig, ax = _get_fig_ax(ax, figsize)
        assert ax is not None
        pcm = ax.pcolormesh(df, cmap=cmap, vmin=vmin, vmax=vmax)
        ax.set_xticks(np.arange(nx) + 0.5)
        ax.set_xticklabels(xlabels, rotation=90)
        ax.set_yticks(np.arange(ny) + 0.5)
        ax.set_yticklabels(ylabels)
        if show_numbers:
            mean_val = df.to_numpy().mean()
            for ii in range(ny):
                for jj in range(nx):
                    val = df.iloc[ii, jj].round(precision)
                    col = "w" if val > mean_val else "k"
                    if s.name == "bias":
                        col = "w" if np.abs(val) > (0.7 * mm) else "k"
                    if fmt is not None:
                        val = fmt.format(val)
                    ax.text(
                        jj + 0.5,
                        ii + 0.5,
                        val,
                        ha="center",
                        va="center",
                        # size=15,
                        color=col,
                    )
        else:
            fig.colorbar(pcm, ax=ax)
        ax.set_title(title, fontsize=14)
        return ax


class DeprecatedSkillPlotter:
    def __init__(self, skilltable):  # type: ignore
        self.skilltable = skilltable

    @staticmethod
    def _deprecated_warning(method, field):  # type: ignore
        warnings.warn(
            f"Selecting metric in plot functions like modelskill.skill().plot.{method}({field}) is deprecated and will be removed in a future version. Use modelskill.skill()['{field}'].plot.{method}() instead.",
            FutureWarning,
        )

    def __call__(self, *args: Any, **kwds: Any) -> Any:
        raise NotImplementedError(
            "It is not possible to call plot directly on SkillTable! Select metric first (which gives a plotable SkillArray)"
        )

    def line(self, field, **kwargs):  # type: ignore
        self._deprecated_warning("line", field)  # type: ignore
        return self.skilltable[field].plot.line(**kwargs)

    def bar(self, field, **kwargs):  # type: ignore
        self._deprecated_warning("bar", field)  # type: ignore
        return self.skilltable[field].plot.bar(**kwargs)

    def barh(self, field, **kwargs):  # type: ignore
        self._deprecated_warning("barh", field)  # type: ignore
        return self.skilltable[field].plot.barh(**kwargs)

    def grid(self, field, **kwargs):  # type: ignore
        self._deprecated_warning("grid", field)  # type: ignore
        return self.skilltable[field].plot.grid(**kwargs)


class SkillArray:
    """SkillArray object for visualization obtained by
    selecting a single metric from a SkillTable.

    Examples
    --------
    >>> sk = cc.skill()   # SkillTable
    >>> sk.rmse           # SkillArray
    >>> sk.rmse.plot.line()
    """

    def __init__(self, data: pl.DataFrame) -> None:
        self.data = data
        # self._ser = data.iloc[:, -1]  # last column is the metric
        self._ser = data[data.columns[-1]]

        self.plot = SkillArrayPlotter(self)
        """Plot using the SkillArrayPlotter

        Examples
        --------
        >>> sk.rmse.plot.line()
        >>> sk.rmse.plot.bar()
        >>> sk.rmse.plot.barh()
        >>> sk.rmse.plot.grid()
        """

    def to_dataframe(self, drop_xy: bool = True) -> pl.DataFrame:
        """Convert SkillArray to pl.DataFrame

        Parameters
        ----------
        drop_xy : bool, optional
            Drop the x, y coordinates?, by default True

        Returns
        -------
        pl.DataFrame
            Skill data as DataFrame
        """
        if drop_xy:
            return self._ser.to_frame()
        else:
            # return self.data.copy()
            return self.data

    def __repr__(self) -> str:
        return repr(self.to_dataframe())

    def _repr_html_(self) -> Any:
        return self.to_dataframe()._repr_html_()

    @property
    def name(self) -> Any:
        """Name of the metric"""
        return self._ser.name

    def to_geodataframe(self, crs: str = "EPSG:4326") -> gpd.GeoDataFrame:
        """Convert SkillArray to geopandas.GeoDataFrame

        Note: requires geopandas to be installed

        Note: requires x and y columns to be present

        Parameters
        ----------
        crs : str, optional
            Coordinate reference system identifier passed to the
            GeoDataFrame constructor, by default "EPSG:4326"

        Returns
        -------
        gpd.GeoDataFrame
            Skill data as GeoDataFrame
        """
        import geopandas as gpd

        assert "x" in self.data.columns
        assert "y" in self.data.columns

        gdf = gpd.GeoDataFrame(
            self._ser,
            geometry=gpd.points_from_xy(self.data["x"], self.data["y"]),
            crs=crs,
        )

        return gdf


class SkillTable:
    """
    SkillTable object for visualization and analysis returned by
    the comparer's `skill` method. The object wraps the pd.DataFrame
    class which can be accessed from the attribute `data`.

    The columns are assumed to be metrics and data for a single metric
    can be accessed by e.g. `s.rmse` or `s["rmse"]`. The resulting object
    can be used for plotting.

    Examples
    --------
    >>> sk = cc.skill()
    >>> sk.mod_names
    ['SW_1', 'SW_2']
    >>> sk.style()
    >>> sk.sel(model='SW_1').style()
    >>> sk.rmse.plot.bar()
    """

    _large_is_best_metrics = [
        "cc",
        "corrcoef",
        "r2",
        "spearmanr",
        "rho",
        "nash_sutcliffe_efficiency",
        "nse",
        "kge",
    ]
    _small_is_best_metrics = [
        "mae",
        "mape",
        "mean_absolute_error",
        "mean_absolute_percentage_error",
        "rmse",
        "root_mean_squared_error",
        "urmse",
        "scatter_index",
        "si",
        "mef",
        "model_efficiency_factor",
    ]
    _one_is_best_metrics = ["lin_slope"]
    _zero_is_best_metrics = ["bias"]

    def __init__(self, data: pl.DataFrame | xr.Dataset) -> None:
        # self.data: pd.DataFrame = (
        #    data if isinstance(data, pd.DataFrame) else data.to_dataframe()
        # )
        if isinstance(data, xr.Dataset):
            data = pl.from_pandas(data.to_dataframe().reset_index())
        self.data = data
        # TODO remove in v1.1
        self.plot = DeprecatedSkillPlotter(self)  # type: ignore

    # TODO: remove?
    @property
    def _df(self) -> pl.DataFrame:
        """Data as DataFrame without x and y columns"""
        return self.data
        # return self.to_dataframe(drop_xy=True)

    @property
    def metrics(self) -> Collection[str]:
        """List of metrics (columns) in the SkillTable"""
        non_metrics = ["x", "y", "model", "observation", "quantity"]
        return [col for col in self.data.columns if col not in non_metrics]
        # return list(self._df.columns)

    # TODO: remove?
    def __len__(self) -> int:
        return len(self._df)

    def to_dataframe(self, drop_xy: bool = True) -> pl.DataFrame:
        """Convert SkillTable to pl.DataFrame

        Parameters
        ----------
        drop_xy : bool, optional
            Drop the x, y coordinates?, by default True

        Returns
        -------
        pl.DataFrame
            Skill data as DataFrame
        """
        if drop_xy:
            # return self.data.drop(columns=["x", "y"], errors="ignore")
            return self.data.drop(["x", "y"], strict=False)
        else:
            return self.data

    def to_geodataframe(self, crs: str = "EPSG:4326") -> gpd.GeoDataFrame:
        """Convert SkillTable to geopandas.GeoDataFrame

        Note: requires geopandas to be installed

        Note: requires x and y columns to be present

        Parameters
        ----------
        crs : str, optional
            Coordinate reference system identifier passed to the
            GeoDataFrame constructor, by default "EPSG:4326"

        Returns
        -------
        gpd.GeoDataFrame
            Skill data as GeoDataFrame
        """
        import geopandas as gpd

        assert "x" in self.data.columns
        assert "y" in self.data.columns

        # df = self.to_dataframe(drop_xy=False)
        df = self.data.to_pandas()

        gdf = gpd.GeoDataFrame(
            df,
            geometry=gpd.points_from_xy(df.x, df.y),
            crs=crs,
        )

        return gdf

    def __repr__(self) -> str:
        return repr(self._df)

    def _repr_html_(self) -> Any:
        return self._df._repr_html_()

    @overload
    def __getitem__(self, key: Hashable | int) -> SkillArray: ...

    @overload
    def __getitem__(self, key: Iterable[Hashable]) -> SkillTable: ...

    def __getitem__(
        self, key: Hashable | Iterable[Hashable]
    ) -> SkillArray | SkillTable:
        if isinstance(key, int):
            key = list(self.data.columns)[key]

        if key not in self.data.columns:
            raise KeyError(f"Key {key} not found in columns {self.data.columns}")
        if isinstance(key, str):
            result = self.data[key]
        elif isinstance(key, Iterable):
            return SkillTable(self.data.select(key))  # type: ignore
        if isinstance(result, pl.Series):
            # I don't think this should be necessary, but in some cases the input doesn't contain x and y
            if "x" in self.data.columns and "y" in self.data.columns:
                cols = ["x", "y", key]
                return SkillArray(self.data.select(cols))
            else:
                return SkillArray(result.to_frame())
        else:
            raise NotImplementedError("Unexpected type of result")

    def __getattr__(self, item: str, *args, **kwargs) -> Any:
        # note: no help from type hints here!
        if item in self.data.columns:
            return self[item]  # Redirects to __getitem__
        else:
            # act as a DataFrame... (necessary for style() to work)
            # drawback is that methods such as head() etc would appear
            # as working but return a DataFrame instead of a SkillTable!
            return getattr(self.data, item, *args, **kwargs)
            # raise AttributeError(
            #     f"""
            #         SkillTable has no attribute {item}; Maybe you are
            #         looking for the corresponding DataFrame attribute?
            #         Try exporting the skill table to a DataFrame using sk.to_dataframe().
            #     """
            # )

    @property
    def iloc(self, *args, **kwargs):  # type: ignore
        return self.data.iloc(*args, **kwargs)

    @property
    def loc(self, *args, **kwargs):  # type: ignore
        return self.data.loc(*args, **kwargs)

    # def sort_index(self, *args, **kwargs) -> SkillTable:  # type: ignore
    #     """Sort by index (level) e.g. sorting by observation

    #     Wrapping pd.DataFrame.sort_index()

    #     Returns
    #     -------
    #     SkillTable
    #         A new SkillTable with sorted index

    #     Examples
    #     --------
    #     >>> sk = cc.skill()
    #     >>> sk.sort_index()
    #     >>> sk.sort_index(level="observation")
    #     """
    #     return self.__class__(self.data.sort_index(*args, **kwargs))

    def sort_values(self, *args, **kwargs) -> SkillTable:  # type: ignore
        """Sort by values e.g. sorting by rmse values

        Wrapping pd.DataFrame.sort_values()

        Returns
        -------
        SkillTable
            A new SkillTable with sorted values

        Examples
        --------
        >>> sk = cc.skill()
        >>> sk.sort_values("rmse")
        >>> sk.sort_values("rmse", ascending=False)
        >>> sk.sort_values(["n", "rmse"])
        """
        # return self.__class__(self.data.sort_values(*args, **kwargs))
        return self.__class__(self.data.sort(*args, **kwargs))

    # def swaplevel(self, *args, **kwargs) -> SkillTable:  # type: ignore
    #     """Swap the levels of the MultiIndex e.g. swapping 'model' and 'observation'

    #     Wrapping pd.DataFrame.swaplevel()

    #     Returns
    #     -------
    #     SkillTable
    #         A new SkillTable with swapped levels

    #     Examples
    #     --------
    #     >>> sk = cc.skill()
    #     >>> sk.swaplevel().sort_index(level="observation")
    #     >>> sk.swaplevel("model", "observation")
    #     >>> sk.swaplevel(0, 1)
    #     """
    #     return self.__class__(self.data.swaplevel(*args, **kwargs))

    @property
    def mod_names(self) -> list[str]:
        """List of model names (in index)"""
        # return self._get_index_level_by_name("model")
        return (
            self._df["model"].unique().to_list() if "model" in self._df.columns else []
        )

    @property
    def obs_names(self) -> list[str]:
        """List of observation names (in index)"""
        # return self._get_index_level_by_name("observation")
        return (
            self._df["observation"].unique().to_list()
            if "observation" in self._df.columns
            else []
        )

    @property
    def quantity_names(self) -> list[str]:
        """List of quantity names (in index)"""
        # return self._get_index_level_by_name("quantity")
        return (
            self._df["quantity"].unique().to_list()
            if "quantity" in self._df.columns
            else []
        )

    # def _get_index_level_by_name(self, name: str) -> list[str]:
    #     # Helper function to get unique values of a level in the index (e.g. model)
    #     # index = self._df.index
    #     # if name in index.names:
    #     #    level = index.names.index(name)
    #     #    return list(index.get_level_values(level).unique())
    #     if name in self._df.columns:
    #         return self._df[name].unique().to_list()
    #     else:
    #         return []
    #         # raise ValueError(f"name {name} not in index {list(self.index.names)}")

    # def query(self, query: str) -> SkillTable:
    #     """Select a subset of the SkillTable by a query string

    #     wrapping pd.DataFrame.query()

    #     Parameters
    #     ----------
    #     query : str
    #         string supported by pd.DataFrame.query()

    #     Returns
    #     -------
    #     SkillTable
    #         A subset of the original SkillTable

    #     Examples
    #     --------
    #     >>> sk = cc.skill()
    #     >>> sk_above_0p3 = sk.query("rmse>0.3")
    #     """
    #     return self.__class__(self.data.query(query))

    def sel(self, reduce_index: bool = True, **kwargs: Any) -> SkillTable | SkillArray:
        """Select a subset of the SkillTable by a query,
           (part of) the index, or specific columns

        Parameters
        ----------
        reduce_index : bool, optional
            Should unnecessary levels of the index be removed after subsetting?
            Removed levels will stay as columns. By default True
        **kwargs
            Concrete keys depend on the index names of the SkillTable
            (from the "by" argument in cc.skill() method)
            "model"=... to select specific models,
            "observation"=... to select specific observations

        Returns
        -------
        SkillTable
            A subset of the original SkillTable

        Examples
        --------
        >>> sk = cc.skill()
        >>> sk_SW1 = sk.sel(model = "SW_1")
        >>> sk2 = sk.sel(observation = ["EPL", "HKNA"])
        """

        df = self.to_dataframe(drop_xy=False)

        # for key, value in kwargs.items():
        #     if key in df.index.names:
        #         df = self._sel_from_index(df, key, value)
        #     else:
        #         raise KeyError(
        #             f"Unknown index {key}. Valid index names are {df.index.names}"
        #         )

        # if isinstance(df, pd.Series):
        #     return SkillArray(df)
        # if reduce_index and isinstance(df.index, pd.MultiIndex):
        #     df = self._reduce_index(df)
        # return self.__class__(df)

        # filter rows
        # for key, value in kwargs.items():
        # predicates = [pl.col(key) == value for key, value in kwargs.items()]
        predicates = []
        for key, value in kwargs.items():
            if isinstance(value, str):
                if key in self.data.columns:
                    predicates.append(pl.col(key) == value)
                else:
                    raise KeyError(f"Column {value} not found in SkillTable")
            elif isinstance(value, int):
                # find the nth unique value in the column
                sel_value = df.select(pl.col(key)).unique()[key][value]
                predicates.append(pl.col(key) == sel_value)

            elif isinstance(value, Collection):
                predicates.append(pl.col(key).is_in(value))
            else:
                raise ValueError(f"Value {value} for key {key} is not valid")

<<<<<<< HEAD
        df_filtered = df.filter(*predicates)
        return self.__class__(df_filtered)
=======
        if isinstance(df, pd.Series):
            return SkillArray(df)
        if not isinstance(reduce_index, bool):
            raise TypeError(
                "reduce_index must be a boolean not " + str(type(reduce_index))
            )
        if reduce_index and isinstance(df.index, pd.MultiIndex):
            df = self._reduce_index(df)
        return self.__class__(df)
>>>>>>> 4b57fc34

    def _sel_from_index(
        self, df: pd.DataFrame, key: str, value: str | int
    ) -> pd.DataFrame:
        if (not isinstance(value, str)) and isinstance(value, Iterable):
            for i, v in enumerate(value):
                dfi = self._sel_from_index(df, key, v)
                if i == 0:
                    dfout = dfi
                else:
                    dfout = pd.concat([dfout, dfi])
            return dfout

        if isinstance(value, int):
            value = self._idx_to_name(key, value)

        if isinstance(df.index, pd.MultiIndex):
            df = df.xs(value, level=key, drop_level=False)
        else:
            df = df[df.index == value]  # .copy()
        return df

    def _idx_to_name(self, index_name: str, pos: int) -> str:
        """Assumes that index is valid and idx is int"""
        names = self._get_index_level_by_name(index_name)
        n = len(names)
        if (pos < 0) or (pos >= n):
            raise KeyError(f"Id {pos} is out of bounds for index {index_name} (0, {n})")
        return names[pos]

    # def _reduce_index(self, df: pd.DataFrame) -> pd.DataFrame:
    #     """Remove unnecessary levels of MultiIndex"""
    #     df.index = df.index.remove_unused_levels()
    #     levels_to_reset = []
    #     for j, level in enumerate(df.index.levels):
    #         if len(level) == 1:
    #             levels_to_reset.append(j)
    #     return df.reset_index(level=levels_to_reset)

    def round(self, decimals: int = 3) -> SkillTable:
        """Round all values in SkillTable

        Parameters
        ----------
        decimals : int, optional
            Number of decimal places to round to (default: 3).
            If decimals is negative, it specifies the number of
            positions to the left of the decimal point.

        Returns
        -------
        SkillTable
            A new SkillTable with rounded values
        """

        return self.__class__(
            self.data.select(pl.col(pl.Float64, pl.Float32).round(decimals=decimals))
        )

    def style(
        self,
        decimals: int = 3,
        metrics: Iterable[str] | None = None,
        cmap: str = "OrRd",
        show_best: bool = True,
        **kwargs: Any,
    ) -> pd.io.formats.style.Styler:
        """Style SkillTable with colors using pandas style

        Parameters
        ----------
        decimals : int, optional
            Number of decimal places to round to (default: 3).
        metrics : str or List[str], optional
            apply background gradient color to these columns, by default all;
            if columns is [] then no background gradient will be applied.
        cmap : str, optional
            colormap of background gradient, by default "OrRd",
            except "bias" column which will always be "coolwarm"
        show_best : bool, optional
            indicate best of each column by underline, by default True

        Returns
        -------
        pd.Styler
            Returns a pandas Styler object.

        Examples
        --------
        >>> sk = cc.skill()
        >>> sk.style()
        >>> sk.style(precision=1, metrics="rmse")
        >>> sk.style(cmap="Blues", show_best=False)
        """
        # identity metric columns
        df = self._df.to_pandas()
        float_cols = list(df.select_dtypes(include="number").columns)

        if "precision" in kwargs:
            warnings.warn(
                FutureWarning(
                    "precision is deprecated, it has been renamed to decimals"
                )
            )
            decimals = kwargs["precision"]

        # selected columns
        if metrics is None:
            metrics = float_cols
        else:
            if isinstance(metrics, str):
                if not metrics:
                    metrics = []
                else:
                    metrics = [metrics]
            for column in metrics:
                if column not in float_cols:
                    raise ValueError(
                        f"Invalid column name {column} (must be one of {float_cols})"
                    )

        sdf = df.style.format(precision=decimals)

        # apply background gradient
        bg_cols = list(set(metrics) & set(float_cols))
        if "bias" in bg_cols:
            mm = df.bias.abs().max()
            sdf = sdf.background_gradient(
                subset=["bias"], cmap="coolwarm", vmin=-mm, vmax=mm
            )
            bg_cols.remove("bias")
        if "lin_slope" in bg_cols:
            mm = (df.lin_slope - 1).abs().max()
            sdf = sdf.background_gradient(
                subset=["lin_slope"], cmap="coolwarm", vmin=(1 - mm), vmax=(1 + mm)
            )
            bg_cols.remove("lin_slope")
        if len(bg_cols) > 0:
            cols = list(set(self._small_is_best_metrics) & set(bg_cols))
            sdf = sdf.background_gradient(subset=cols, cmap=cmap)

            cols = list(set(self._large_is_best_metrics) & set(bg_cols))
            cmap_r = self._reverse_colormap(cmap)  # type: ignore
            sdf = sdf.background_gradient(subset=cols, cmap=cmap_r)

        if show_best:
            cols = list(set(self._large_is_best_metrics) & set(float_cols))
            sdf = sdf.apply(self._style_max, subset=cols)
            cols = list(set(self._small_is_best_metrics) & set(float_cols))
            sdf = sdf.apply(self._style_min, subset=cols)
            cols = list(set(self._one_is_best_metrics) & set(float_cols))
            sdf = sdf.apply(self._style_one_best, subset=cols)
            if "bias" in float_cols:
                sdf = sdf.apply(self._style_abs_min, subset=["bias"])

        return sdf

    def _reverse_colormap(self, cmap):  # type: ignore
        cmap_r = cmap
        if isinstance(cmap, str):
            if cmap[-2:] == "_r":
                cmap_r = cmap_r[:-2]
            else:
                cmap_r = cmap + "_r"
        else:
            cmap_r = cmap.reversed()
        return cmap_r

    def _style_one_best(self, s: pd.Series) -> list[str]:
        """Using underline-etc to highlight the best in a Series."""
        is_best = (s - 1.0).abs() == (s - 1.0).abs().min()
        cell_style = (
            "text-decoration: underline; font-style: italic; font-weight: bold;"
        )
        return [cell_style if v else "" for v in is_best]

    def _style_abs_min(self, s: pd.Series) -> list[str]:
        """Using underline-etc to highlight the best in a Series."""
        is_best = s.abs() == s.abs().min()
        cell_style = (
            "text-decoration: underline; font-style: italic; font-weight: bold;"
        )
        return [cell_style if v else "" for v in is_best]

    def _style_min(self, s: pd.Series) -> list[str]:
        """Using underline-etc to highlight the best in a Series."""
        cell_style = (
            "text-decoration: underline; font-style: italic; font-weight: bold;"
        )
        return [cell_style if v else "" for v in (s == s.min())]

    def _style_max(self, s: pd.Series) -> list[str]:
        """Using underline-etc to highlight the best in a Series."""
        cell_style = (
            "text-decoration: underline; font-style: italic; font-weight: bold;"
        )
        return [cell_style if v else "" for v in (s == s.max())]

    # =============== Deprecated methods ===============

    # TODO: remove plot_* methods in v1.1; warnings are not needed
    # as the refering method is also deprecated
    def plot_line(self, **kwargs):  # type: ignore
        return self.plot.line(**kwargs)  # type: ignore

    def plot_bar(self, **kwargs):  # type: ignore
        return self.plot.bar(**kwargs)  # type: ignore

    def plot_barh(self, **kwargs):  # type: ignore
        return self.plot.barh(**kwargs)  # type: ignore

    def plot_grid(self, **kwargs):  # type: ignore
        return self.plot.grid(**kwargs)  # type: ignore<|MERGE_RESOLUTION|>--- conflicted
+++ resolved
@@ -772,20 +772,8 @@
             else:
                 raise ValueError(f"Value {value} for key {key} is not valid")
 
-<<<<<<< HEAD
         df_filtered = df.filter(*predicates)
         return self.__class__(df_filtered)
-=======
-        if isinstance(df, pd.Series):
-            return SkillArray(df)
-        if not isinstance(reduce_index, bool):
-            raise TypeError(
-                "reduce_index must be a boolean not " + str(type(reduce_index))
-            )
-        if reduce_index and isinstance(df.index, pd.MultiIndex):
-            df = self._reduce_index(df)
-        return self.__class__(df)
->>>>>>> 4b57fc34
 
     def _sel_from_index(
         self, df: pd.DataFrame, key: str, value: str | int
