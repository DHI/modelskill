--- conflicted
+++ resolved
@@ -738,32 +738,12 @@
         mods = list(self.raw_mod_data.values())
         return mods
 
-<<<<<<< HEAD
     def __add__(self, other):
         warnings.warn(
             "Merging comparers using + is deprecated, use .merge instead.",
             FutureWarning,
         )
         return self.merge(other)
-=======
-    def __iadd__(self, other: Comparer):  # type: ignore
-        from ..matching import match_space_time
-
-        missing_models = set(self.mod_names) - set(other.mod_names)
-        if len(missing_models) == 0:
-            # same obs name and same model names
-            self.data = xr.concat([self.data, other.data], dim="time").drop_duplicates(
-                "time"
-            )
-        else:
-            self.raw_mod_data.update(other.raw_mod_data)
-            matched = match_space_time(
-                observation=self._to_observation(),
-                raw_mod_data=self.raw_mod_data,  # type: ignore
-            )
-            assert matched is not None
-            self.data = matched
->>>>>>> d933f2af
 
     def merge(
         self, other: Comparer | ComparerCollection
@@ -783,33 +763,14 @@
         from ._collection import ComparerCollection
 
         if isinstance(other, Comparer) and (self.name == other.name):
-<<<<<<< HEAD
             raw_mod_data = self.raw_mod_data.copy()
             raw_mod_data.update(other.raw_mod_data)  # TODO!
             matched = match_space_time(
                 observation=self._to_observation(),
                 raw_mod_data=raw_mod_data,  # type: ignore
             )
+            assert matched is not None
             cmp = Comparer(matched_data=matched, raw_mod_data=raw_mod_data)
-=======
-            missing_models = set(self.mod_names) - set(other.mod_names)
-            if len(missing_models) == 0:
-                # same obs name and same model names
-                cmp = self.copy()
-                cmp.data = xr.concat(
-                    [cmp.data, other.data], dim="time"
-                ).drop_duplicates("time")
-
-            else:
-                raw_mod_data = self.raw_mod_data.copy()
-                raw_mod_data.update(other.raw_mod_data)  # TODO!
-                matched = match_space_time(
-                    observation=self._to_observation(),
-                    raw_mod_data=raw_mod_data,  # type: ignore
-                )
-                assert matched is not None
-                cmp = Comparer(matched_data=matched, raw_mod_data=raw_mod_data)
->>>>>>> d933f2af
 
             return cmp
         else:
