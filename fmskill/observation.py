--- conflicted
+++ resolved
@@ -342,17 +342,14 @@
         return self.df.iloc[:, 2].values
 
     def __init__(
-<<<<<<< HEAD
         self,
         input,
+        *,
         item: int = None,
         name: str = None,
         variable_name: str = None,
         x_item=0,
         y_item=1,
-=======
-        self, input, *, item: int = None, name: str = None, variable_name: str = None
->>>>>>> 8125b71a
     ):
 
         self._filename = None
