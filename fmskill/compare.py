--- conflicted
+++ resolved
@@ -240,14 +240,11 @@
         return mod_id
 
     def _parse_metric(self, metric):
-<<<<<<< HEAD
         if metric is None:
             return [mtr.bias, mtr.rmse, mtr.urmse, mtr.mae, mtr.cc, mtr.si, mtr.r2]
         if (type(metric) is list) or (type(metric) is tuple):
             metrics = [self._parse_metric(m) for m in metric]
             return metrics
-=======
->>>>>>> 4bfaa33f
 
         if isinstance(metric, str):
             valid_metrics = [x[0] for x in getmembers(mtr, isfunction)]
@@ -753,7 +750,6 @@
         if show_points is None:
             show_points = len(x) < 1e4
 
-<<<<<<< HEAD
         xmin, xmax = x.min(), x.max()
         ymin, ymax = y.min(), y.max()
         xymin = min([xmin, ymin])
@@ -887,24 +883,6 @@
         else:
 
             raise ValueError(f"Plotting backend: {backend} not supported")
-=======
-        scatter(
-            x=x,
-            y=y,
-            binsize=binsize,
-            nbins=nbins,
-            show_points=show_points,
-            show_hist=show_hist,
-            backend=backend,
-            figsize=figsize,
-            xlim=xlim,
-            ylim=ylim,
-            reg_method=reg_method,
-            title=title,
-            xlabel=xlabel,
-            ylabel=ylabel,
-        )
->>>>>>> 4bfaa33f
 
 
 class SingleObsComparer(BaseComparer):
