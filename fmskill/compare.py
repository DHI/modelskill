--- conflicted
+++ resolved
@@ -240,14 +240,6 @@
         return mod_id
 
     def _parse_metric(self, metric):
-<<<<<<< HEAD
-        if metric is None:
-            return [mtr.bias, mtr.rmse, mtr.urmse, mtr.mae, mtr.cc, mtr.si, mtr.r2]
-        if (type(metric) is list) or (type(metric) is tuple):
-            metrics = [self._parse_metric(m) for m in metric]
-            return metrics
-=======
->>>>>>> 4bfaa33f
 
         if isinstance(metric, str):
             valid_metrics = [x[0] for x in getmembers(mtr, isfunction)]
@@ -360,9 +352,9 @@
         by = self._parse_by(by, n_models, n_obs)
 
         res = self._groupby_df(df.drop(columns=["x", "y"]), by, metrics)
-        return res
-
-    def _groupby_df(self, df, by, metrics, n_min: int = None):
+        return res.astype({"n": int})
+
+    def _groupby_df(self, df, by, metrics):
         def calc_metrics(x):
             row = {}
             row["n"] = len(x)
@@ -371,18 +363,7 @@
             return pd.Series(row)
 
         # .drop(columns=["x", "y"])
-
-        res = df.groupby(by=by).apply(calc_metrics)
-
-        if n_min:
-            # nan for all cols but n
-            cols = [col for col in res.columns if not col == "n"]
-            res.loc[res.n < n_min, cols] = np.nan
-
-        res["n"] = res["n"].fillna(0)
-        res = res.astype({"n": int})
-
-        return res
+        return df.groupby(by=by).apply(calc_metrics)
 
     def _parse_by(self, by, n_models, n_obs):
         if by is None:
@@ -407,119 +388,6 @@
         else:
             raise ValueError("Invalid by argument. Must be string or list of strings.")
         return by
-
-    def spatial_skill(
-        self,
-        bins=5,
-        binsize: float = None,
-        retbins: bool = False,
-        by: Union[str, List[str]] = None,
-        metrics: list = None,
-        n_min: int = None,
-        model: Union[str, int, List[str], List[int]] = None,
-        observation: Union[str, int, List[str], List[int]] = None,
-        start: Union[str, datetime] = None,
-        end: Union[str, datetime] = None,
-        area: List[float] = None,
-        df: pd.DataFrame = None,
-    ):
-        """Aggregated spatial skill assessment of model(s) on a regular spatial grid.
-
-        Parameters
-        ----------
-        bins: int, list of scalars, or IntervalIndex, or tuple of, optional
-            criteria to bin x and y by, argument bins to pd.cut(), default 5
-            define different bins for x and y a tuple
-            e.g.: bins = 5, bins = (5,[2,3,5])
-        binsize : float, optional
-            bin size for x and y dimension, overwrites bins
-            creates bins with reference to round(mean(x)), round(mean(y))
-        by : (str, List[str]), optional
-            group by column name or by temporal bin via the freq-argument
-            (using pandas pd.Grouper(freq)),
-            e.g.: 'freq:M' = monthly; 'freq:D' daily
-            by default ["model","observation"]
-        metrics : list, optional
-            list of fmskill.metrics, by default [bias, rmse, urmse, mae, cc, si, r2]
-        n_min : int, optional
-            minimum number of observations
-        model : (str, int, List[str], List[int]), optional
-            name or ids of models to be compared, by default all
-        observation : (str, int, List[str], List[int])), optional
-            name or ids of observations to be compared, by default all
-        start : (str, datetime), optional
-            start time of comparison, by default None
-        end : (str, datetime), optional
-            end time of comparison, by default None
-        area : list(float), optional
-            bbox coordinates [x0, y0, x1, y1],
-            or polygon coordinates [x0, y0, x1, y1, ..., xn, yn],
-            by default None
-        df : pd.dataframe, optional
-            user-provided data instead of the comparers own data, by default None
-
-        Returns
-        -------
-        xr.Dataset
-            skill assessment as a dataset
-
-        See also
-        --------
-        skill
-            a method for aggregated skill assessment
-
-        """
-
-        metrics = self._parse_metric(metrics)
-
-        df = self.sel_df(
-            model=model, observation=observation, start=start, end=end, area=area, df=df
-        )
-
-        df = self._add_spatial_grid_to_df(df=df, bins=bins, binsize=binsize)
-
-        n_models = len(df.model.unique())
-        n_obs = len(df.observation.unique())
-        by = self._parse_by(by, n_models, n_obs)
-        if not "xBin" in by:
-            by.append("xBin")
-        if not "yBin" in by:
-            by.append("yBin")
-
-        res = self._groupby_df(df.drop(columns=["x", "y"]), by, metrics, n_min)
-
-        return res.to_xarray().squeeze()
-
-    def _add_spatial_grid_to_df(self, df, bins, binsize):
-        if binsize is None:
-            # bins from bins
-            if isinstance(bins, tuple):
-                bins_x = bins[0]
-                bins_y = bins[1]
-            else:
-                bins_x = bins
-                bins_y = bins
-        else:
-            # bins from binsize
-            x_ptp = df.x.values.ptp()
-            y_ptp = df.y.values.ptp()
-            nx = int(np.ceil(x_ptp / binsize))
-            ny = int(np.ceil(y_ptp / binsize))
-            x_mean = np.round(df.x.mean())
-            y_mean = np.round(df.y.mean())
-            bins_x = np.arange(
-                x_mean - nx / 2 * binsize, x_mean + (nx / 2 + 1) * binsize, binsize
-            )
-            bins_y = np.arange(
-                y_mean - ny / 2 * binsize, y_mean + (ny / 2 + 1) * binsize, binsize
-            )
-        # cut and get bin centre
-        df["xBin"] = pd.cut(df.x, bins=bins_x)
-        df["xBin"] = df["xBin"].apply(lambda x: x.mid)
-        df["yBin"] = pd.cut(df.y, bins=bins_y)
-        df["yBin"] = df["yBin"].apply(lambda x: x.mid)
-
-        return df
 
     def sel_df(
         self,
@@ -753,141 +621,6 @@
         if show_points is None:
             show_points = len(x) < 1e4
 
-<<<<<<< HEAD
-        xmin, xmax = x.min(), x.max()
-        ymin, ymax = y.min(), y.max()
-        xymin = min([xmin, ymin])
-        xymax = max([xmax, ymax])
-
-        if xlim is None:
-            xlim = [xymin, xymax]
-
-        if ylim is None:
-            ylim = [xymin, xymax]
-
-        if binsize is None:
-            binsize = (xmax - xmin) / nbins
-        else:
-            nbins = int((xmax - xmin) / binsize)
-
-        xq = np.quantile(x, q=np.linspace(0, 1, num=nbins))
-        yq = np.quantile(y, q=np.linspace(0, 1, num=nbins))
-
-        # linear fit
-        if reg_method == "ols":
-            reg = linregress(x, y)
-            intercept = reg.intercept
-            slope = reg.slope
-        elif reg_method == "odr":
-            data = odr.Data(x, y)
-            odr_obj = odr.ODR(data, odr.unilinear)
-            output = odr_obj.run()
-
-            intercept = output.beta[1]
-            slope = output.beta[0]
-        else:
-            raise NotImplementedError(
-                f"Regression method: {reg_method} not implemented, select 'ols' or 'odr'"
-            )
-
-        if intercept < 0:
-            sign = ""
-        else:
-            sign = "+"
-        reglabel = f"Fit: y={slope:.2f}x{sign}{intercept:.2f}"
-
-        if backend == "matplotlib":
-
-            plt.figure(figsize=figsize)
-            plt.plot([xlim[0], xlim[1]], [xlim[0], xlim[1]], label="1:1", c="blue")
-            plt.plot(xq, yq, label="Q-Q", c="gray")
-            plt.plot(
-                x, intercept + slope * x, "r", label=reglabel,
-            )
-            if show_hist:
-                plt.hist2d(x, y, bins=nbins, cmin=0.01, **kwargs)
-            plt.legend()
-            plt.xlabel(xlabel)
-            plt.ylabel(ylabel)
-            plt.axis("square")
-            plt.xlim(xlim)
-            plt.ylim(ylim)
-            if show_hist:
-                cbar = plt.colorbar(fraction=0.046, pad=0.04)
-                cbar.set_label("# points")
-            if show_points:
-                plt.scatter(x, y, c="0.25", s=20, alpha=0.5, marker=".", label=None)
-            plt.title(title)
-
-        elif backend == "plotly":  # pragma: no cover
-            import plotly.graph_objects as go
-
-            linvals = np.linspace(np.min([x, y]), np.max([x, y]))
-
-            data = [
-                go.Scatter(
-                    x=x,
-                    y=intercept + slope * x,
-                    name=reglabel,
-                    mode="lines",
-                    line=dict(color="red"),
-                ),
-                go.Scatter(
-                    x=xlim, y=xlim, name="1:1", mode="lines", line=dict(color="blue")
-                ),
-                go.Scatter(
-                    x=xq, y=yq, name="Q-Q", mode="lines", line=dict(color="gray")
-                ),
-            ]
-
-            if show_hist:
-                data.append(
-                    go.Histogram2d(
-                        x=x,
-                        y=y,
-                        xbins=dict(size=binsize),
-                        ybins=dict(size=binsize),
-                        colorscale=[
-                            [0.0, "rgba(0,0,0,0)"],
-                            [0.1, "purple"],
-                            [0.5, "green"],
-                            [1.0, "yellow"],
-                        ],
-                    )
-                )
-
-            if show_points:
-                data.append(
-                    go.Scatter(
-                        x=x,
-                        y=y,
-                        mode="markers",
-                        name="Data",
-                        marker=dict(color="black"),
-                    )
-                )
-
-            defaults = {"width": 600, "height": 600}
-            defaults = {**defaults, **kwargs}
-
-            layout = layout = go.Layout(
-                legend=dict(x=0.01, y=0.99),
-                yaxis=dict(scaleanchor="x", scaleratio=1),
-                title=dict(text=title, xanchor="center", yanchor="top", x=0.5, y=0.9),
-                yaxis_title=ylabel,
-                xaxis_title=xlabel,
-                **defaults,
-            )
-
-            fig = go.Figure(data=data, layout=layout)
-            fig.update_xaxes(range=xlim)
-            fig.update_yaxes(range=ylim)
-            fig.show()  # Should this be here
-
-        else:
-
-            raise ValueError(f"Plotting backend: {backend} not supported")
-=======
         scatter(
             x=x,
             y=y,
@@ -904,7 +637,6 @@
             xlabel=xlabel,
             ylabel=ylabel,
         )
->>>>>>> 4bfaa33f
 
 
 class SingleObsComparer(BaseComparer):
@@ -980,7 +712,13 @@
         """
         # only for improved documentation
         return super().skill(
-            model=model, by=by, start=start, end=end, area=area, df=df, metrics=metrics,
+            model=model,
+            by=by,
+            start=start,
+            end=end,
+            area=area,
+            df=df,
+            metrics=metrics,
         )
 
     def score(
@@ -1034,7 +772,12 @@
         metric = self._parse_metric(metric)
 
         df = self.skill(
-            metrics=[metric], model=model, start=start, end=end, area=area, df=df,
+            metrics=[metric],
+            model=model,
+            start=start,
+            end=end,
+            area=area,
+            df=df,
         )
         values = df[metric.__name__].values
         if len(values) == 1:
