import os
<<<<<<< HEAD
=======
from typing import Dict
import numpy as np
>>>>>>> 65ebf88d
import pandas as pd
import warnings

from ..observation import Observation, PointObservation, TrackObservation
from ..comparison import PointComparer, TrackComparer
from .abstract import ModelResultInterface, _parse_itemInfo


class XArrayModelResultItem(ModelResultInterface):
    def __init__(self, data, name: str = None, item=None, itemInfo=None, **kwargs):
        import xarray as xr

        self.itemInfo = _parse_itemInfo(itemInfo)

        self._filename = None
        if isinstance(data, str) and ("*" not in data):
            self._filename = data
            ds = xr.open_dataset(data, **kwargs)
            if name is None:
                name = os.path.basename(data).split(".")[0]
        elif isinstance(data, str) or isinstance(data, list):
            # multi-file dataset; input is list of filenames or str with wildcard
            self._filename = data if isinstance(data, str) else ";".join(data)
            ds = xr.open_mfdataset(data, **kwargs)
        elif isinstance(data, xr.Dataset):
            ds = data
            # TODO: name
        elif isinstance(data, xr.DataArray):
            ds = data.to_dataset()
            # TODO: name
        else:
            raise TypeError(
                f"Unknown input type {type(data)}. Must be str or xarray.Dataset/DataArray."
            )

        if item is None:
            if len(ds.data_vars) == 1:
                item = list(ds.data_vars)[0]
            else:
                raise ValueError(
                    f"Model ambiguous - please provide item! Available items: {list(ds.data_vars)}"
                )

        ds = self._rename_coords(ds)
        self._validate_coord_names(ds.coords)
        self._validate_time_axis(ds.coords)

        item = self._get_item_name(item, list(ds.data_vars))
        self.data = ds[[item]]
        self._selected_item = item
        if name is None:
            name = self.item_name

        self.name = name

    def _rename_coords(self, ds):
        new_names = self._get_new_coord_names(ds.coords)
        if len(new_names) > 0:
            ds = ds.rename(new_names)
        return ds

    @staticmethod
    def _get_new_coord_names(coords) -> Dict[str, str]:
        new_names = {}
        for coord in coords:
            c = coord.lower()
            if ("x" not in new_names) and (("lon" in c) or ("east" in c)):
                new_names[coord] = "x"
            elif ("y" not in new_names) and (("lat" in c) or ("north" in c)):
                new_names[coord] = "y"
            elif ("time" not in new_names) and "date" in c:
                new_names[coord] = "time"
        return new_names

    @staticmethod
    def _validate_coord_names(coords):
        cnames = [c for c in coords]
        for c in ["x", "y", "time"]:
            if c not in coords:
                raise ValueError(f"{c} not found in coords {cnames}")

    def _validate_time_axis(self, coords):
        if "time" not in coords:
            raise ValueError(
                f"Time coordinate could not be found in {[c for c in coords]}"
            )
        if not isinstance(coords["time"].to_index(), pd.DatetimeIndex):
            raise ValueError(f"Time coordinate is not equivalent to DatetimeIndex")
        # return coords["time"].dtype.type == np.datetime64

    def _get_item_name(self, item, item_names=None) -> str:
        if item_names is None:
            item_names = list(self.data.data_vars)
        n_items = len(item_names)
        if item is None:
            if n_items == 1:
                return item_names[0]
            else:
                return None
        # if isinstance(item, mikeio.ItemInfo):
        #     item = item.name
        if isinstance(item, int):
            if item < 0:  # Handle negative indices
                item = n_items + item
            if (item < 0) or (item >= n_items):
                raise IndexError(f"item {item} out of range (0, {n_items-1})")
            item = item_names[item]
        elif isinstance(item, str):
            if item not in item_names:
                raise KeyError(f"item must be one of {item_names}")
        else:
            raise TypeError("item must be int or string")
        return item

    def _get_item_num(self, item) -> int:
        item_name = self._get_item_name(item)
        item_names = list(self.data.data_vars)
        return item_names.index(item_name)

    def _validate_start_end(self, observation: Observation) -> bool:
        if observation.end_time < self.start_time:
            return False
        if observation.start_time > self.end_time:
            return False
        return True

    @property
    def item_name(self):
        return self._selected_item

    @property
    def start_time(self) -> pd.Timestamp:
        return pd.Timestamp(self.data.time.values[0])

    @property
    def end_time(self) -> pd.Timestamp:
        return pd.Timestamp(self.data.time.values[-1])

    @property
    def filename(self):
        return self._filename

    def extract_observation(
        self, observation: PointObservation, **kwargs
    ) -> PointComparer:
        """Compare this ModelResult with an observation

        Parameters
        ----------
        observation : <PointObservation>
            Observation to be compared

        Returns
        -------
        <fmskill.PointComparer>
            A comparer object for further analysis or plotting
        """
        item = self._selected_item

        # TODO: more validation?

        if isinstance(observation, PointObservation):
            df_model = self._extract_point(observation, item)
            comparer = PointComparer(observation, df_model, **kwargs)
        elif isinstance(observation, TrackObservation):
            df_model = self._extract_track(observation, item)
            comparer = TrackComparer(observation, df_model, **kwargs)
        else:
            raise ValueError("Only point and track observation are supported!")

        if len(comparer.df) == 0:
            warnings.warn(f"No overlapping data in found for obs '{observation.name}'!")
            comparer = None

        return comparer

    def _extract_point(self, observation: PointObservation, item=None) -> pd.DataFrame:
        if item is None:
            item = self._selected_item
        x, y = observation.x, observation.y
        if (x is None) or (y is None):
            raise ValueError(
                f"PointObservation '{observation.name}' cannot be used for extraction "
                + f"because it has None position x={x}, y={y}. Please provide position "
                + "when creating PointObservation."
            )
        da = self.data[item].interp(coords=dict(x=x, y=y), method="nearest")
        df = da.to_dataframe().drop(columns=["x", "y"])
        df = df.rename(columns={df.columns[-1]: self.name})
        return df.dropna()

    def _extract_track(self, observation: TrackObservation, item=None) -> pd.DataFrame:
        import xarray as xr

        if item is None:
            item = self._selected_item
        t = xr.DataArray(observation.df.index, dims="track")
        x = xr.DataArray(observation.df.Longitude, dims="track")
        y = xr.DataArray(observation.df.Latitude, dims="track")
        da = self.data[item].interp(coords=dict(time=t, x=x, y=y), method="linear")
        df = da.to_dataframe().drop(columns=["time"])
        df.index.name = "time"
        df = df.rename(columns={df.columns[-1]: self.name})
        return df.dropna()

    def _in_domain(self, x, y) -> bool:
        if (x is None) or (y is None):
            raise ValueError(
                "PointObservation has None position - cannot determine if inside xarray domain!"
            )
<<<<<<< HEAD
        xmin = self.data.x.values.min()
        xmax = self.data.x.values.max()
        ymin = self.data.y.values.min()
        ymax = self.data.y.values.max()
        return (x >= xmin) & (x <= xmax) & (y >= ymin) & (y <= ymax)
=======

    def _rename_coords(self, ds):
        new_names = self._get_new_coord_names(ds.coords)
        return ds.rename(new_names)
>>>>>>> 65ebf88d
<|MERGE_RESOLUTION|>--- conflicted
+++ resolved
@@ -1,9 +1,5 @@
 import os
-<<<<<<< HEAD
-=======
 from typing import Dict
-import numpy as np
->>>>>>> 65ebf88d
 import pandas as pd
 import warnings
 
@@ -214,15 +210,8 @@
             raise ValueError(
                 "PointObservation has None position - cannot determine if inside xarray domain!"
             )
-<<<<<<< HEAD
         xmin = self.data.x.values.min()
         xmax = self.data.x.values.max()
         ymin = self.data.y.values.min()
         ymax = self.data.y.values.max()
-        return (x >= xmin) & (x <= xmax) & (y >= ymin) & (y <= ymax)
-=======
-
-    def _rename_coords(self, ds):
-        new_names = self._get_new_coord_names(ds.coords)
-        return ds.rename(new_names)
->>>>>>> 65ebf88d
+        return (x >= xmin) & (x <= xmax) & (y >= ymin) & (y <= ymax)