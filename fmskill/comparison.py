"""The `compare` module contains different types of comparer classes for
fixed locations (PointComparer), or locations moving in space (TrackComparer).

These Comparers are constructed by extracting data from the combination of observation and model results

Examples
--------
>>> mr = ModelResult("Oresund2D.dfsu")
>>> o1 = PointObservation("klagshamn.dfs0", item=0, x=366844, y=6154291, name="Klagshamn")
>>> mr.add_observation(o1, item=0)
>>> comparer = mr.extract()
"""
from collections.abc import Mapping, Iterable, Sequence
from typing import List, Union
import warnings
from inspect import getmembers, isfunction
import numpy as np
import pandas as pd
import matplotlib.pyplot as plt
from datetime import datetime, timedelta
from copy import deepcopy

from mikeio import Dataset
import fmskill.metrics as mtr
<<<<<<< HEAD
from .observation import PointObservation, TrackObservation
from .plot import scatter, taylor_diagram, TaylorPoint
from .skill import AggregatedSkill
from .spatial import SpatialSkill
=======
from fmskill.observation import Observation, PointObservation, TrackObservation
from fmskill.plot import scatter, taylor_diagram, TaylorPoint
from fmskill.skill import AggregatedSkill
from fmskill.spatial import SpatialSkill


def compare(mod, obs):
    if not isinstance(obs, Observation):
        obs = PointObservation(obs)
    if isinstance(mod, str):
        dfs = Dfs0(mod)
        if len(dfs.items) > 1:
            raise ValueError("Model ambiguous - please provide single item")
        mod = dfs.read().to_dataframe()
        mod.index = pd.DatetimeIndex(mod.index.round(freq="ms"), freq="infer")
    elif isinstance(mod, pd.DataFrame):
        if len(mod.columns) > 1:
            raise ValueError("Model ambiguous - please provide single item")
    elif isinstance(mod, pd.Series):
        mod = mod.to_frame()
    c = PointComparer(obs, mod)
    return c
>>>>>>> 16a823fd


class BaseComparer:
    """Abstract base class for all comparers, only used to inherit from, not to be used directly"""

    # observation = None
    obs_name = "Observation"
    _obs_names: List[str]
    _mod_names: List[str]
    _mod_colors = [
        "#004165",
        "#63CEFF",
        "#8B8D8E",
        "#0098DB",
        "#93509E",
        "#61C250",
        "#a6cee3",
        "#1f78b4",
        "#b2df8a",
        "#33a02c",
        "#fb9a99",
        "#e31a1c",
        "#fdbf6f",
        "#ff7f00",
        "#cab2d6",
        "#003f5c",
        "#2f4b7c",
        "#665191",
    ]

    _resi_color = "#8B8D8E"
    _obs_unit_text = ""
    #      darkblue: #004165
    #      midblue:  #0098DB,
    #      gray:     #8B8D8E,
    #      lightblue:#63CEFF,
    #      green:    #61C250
    #      purple:   #93509E
    mod_data = None
    df = None
    _all_df = None

    _mod_start = datetime(2900, 1, 1)
    _mod_end = datetime(1, 1, 1)

    @property
    def n_points(self) -> int:
        """number of compared points"""
        return len(self.df)

    @property
    def start(self) -> datetime:
        """start datetime of compared data"""
        return self.df.index[0].to_pydatetime()

    @property
    def end(self) -> datetime:
        """end datetime of compared data"""
        return self.df.index[-1].to_pydatetime()

    @property
    def x(self) -> float:
        return self.observation.x

    @property
    def y(self) -> float:
        return self.observation.y

    @property
    def name(self) -> str:
        """name of comparer (=observation)"""
        return self.observation.name

    @property
    def residual(self):
        # TODO
        return self.mod - np.vstack(self.obs)

    @property
    def obs(self) -> np.ndarray:
        return self.df[self.obs_name].values

    @property
    def mod(self) -> np.ndarray:
        return self.df[self.mod_names].values

    @property
    def n_models(self) -> int:
        return len(self.mod_names)

    @property
    def mod_names(self) -> List[str]:
        return self._mod_names  # list(self.mod_data.keys())

    @property
    def n_variables(self) -> int:
        return len(self._var_names)

    @property
    def all_df(self) -> pd.DataFrame:
        if self._all_df is None:
            self._construct_all_df()
        return self._all_df

    def __add__(self, other: "BaseComparer") -> "ComparerCollection":

        if not isinstance(other, BaseComparer):
            raise TypeError(f"Cannot add {type(other)} to {type(self)}")

        cc = ComparerCollection()
        cc.add_comparer(self)
        cc.add_comparer(other)

        return cc

    def _all_df_template(self):
        template = {
            "model": pd.Series([], dtype="category"),
            "observation": pd.Series([], dtype="category"),
        }
        if self.n_variables > 1:
            template["variable"] = pd.Series([], dtype="category")

        template["x"] = pd.Series([], dtype="float")
        template["y"] = pd.Series([], dtype="float")
        template["mod_val"] = pd.Series([], dtype="float")
        template["obs_val"] = pd.Series([], dtype="float")
        res = pd.DataFrame(template)
        return res

    def _construct_all_df(self):
        # TODO: var_name
        res = self._all_df_template()
        cols = res.keys()
        for j in range(self.n_models):
            mod_name = self.mod_names[j]
            df = self.df[[mod_name]].copy()
            df.columns = ["mod_val"]
            df["model"] = mod_name
            df["observation"] = self.observation.name
            if self.n_variables > 1:
                df["variable"] = self.observation.variable_name
            df["x"] = self.x
            df["y"] = self.y
            df["obs_val"] = self.obs
            res = res.append(df[cols])

        self._all_df = res.sort_index()

    def __init__(self, observation, modeldata=None):
        self.observation = deepcopy(observation)
        self._obs_unit_text = self.observation._unit_text()
        self.mod_data = {}
        self._obs_names = [observation.name]
        self._var_names = [observation.variable_name]
        self._itemInfos = [observation.itemInfo]

        if modeldata is not None:
            self.add_modeldata(modeldata)

    def add_modeldata(self, modeldata):
        if isinstance(modeldata, list):
            for data in modeldata:
                self.add_modeldata(data)
            return

        if isinstance(modeldata, Dataset):
            mod_df = modeldata.to_dataframe()
        elif isinstance(modeldata, pd.DataFrame):
            # TODO: add validation
            mod_df = modeldata
        else:
            raise ValueError("Unknown modeldata type (mikeio.Dataset or pd.DataFrame)")
        mod_name = mod_df.columns[-1]
        self.mod_data[mod_name] = mod_df
        self._mod_names = list(self.mod_data.keys())

        time = mod_df.index.round(freq="ms")  # 0.001s accuracy
        mod_df.index = pd.DatetimeIndex(time, freq="infer")

        if mod_df.index[0] < self._mod_start:
            self._mod_start = mod_df.index[0].to_pydatetime()
        if mod_df.index[-1] > self._mod_end:
            self._mod_end = mod_df.index[-1].to_pydatetime()

    def __repr__(self):
        out = []
        out.append(f"<{type(self).__name__}>")
        out.append(f"Observation: {self.observation.name}, n_points={self.n_points}")
        for model in self.mod_names:
            out.append(f" Model: {model}, rmse={self.score(model=model):.3f}")
        return str.join("\n", out)

    def _get_obs_name(self, obs):
        return self._obs_names[self._get_obs_id(obs)]

    def _get_obs_id(self, obs):
        if obs is None or self.n_observations <= 1:
            return 0
        elif isinstance(obs, str):
            if obs in self._obs_names:
                obs_id = self._obs_names.index(obs)
            else:
                raise KeyError(f"obs {obs} could not be found in {self._obs_names}")
        elif isinstance(obs, int):
            if obs >= 0 and obs < self.n_observations:
                obs_id = obs
            else:
                raise IndexError(
                    f"obs id was {obs} - must be within 0 and {self.n_observations-1}"
                )
        else:
            raise KeyError("observation must be None, str or int")
        return obs_id

    def _get_var_name(self, var):
        return self._var_names[self._get_var_id(var)]

    def _get_var_id(self, var):
        if var is None or self.n_variables <= 1:
            return 0
        elif isinstance(var, str):
            if var in self._var_names:
                var_id = self._var_names.index(var)
            else:
                raise ValueError(f"var {var} could not be found in {self._var_names}")
        elif isinstance(var, int):
            if var >= 0 and var < self.n_variables:
                var_id = var
            else:
                raise ValueError(
                    f"var id was {var} - must be within 0 and {self.n_variables-1}"
                )
        else:
            raise ValueError("variable must be None, str or int")
        return var_id

    def _get_mod_name(self, model):
        return self._mod_names[self._get_mod_id(model)]

    def _get_mod_id(self, model):
        if model is None or self.n_models <= 1:
            return 0
        elif isinstance(model, str):
            if model in self.mod_names:
                mod_id = self.mod_names.index(model)
            else:
                raise ValueError(
                    f"model {model} could not be found in {self.mod_names}"
                )
        elif isinstance(model, int):
            if model >= 0 and model < self.n_models:
                mod_id = model
            else:
                raise ValueError(
                    f"model id was {model} - must be within 0 and {self.n_models-1}"
                )
        else:
            raise ValueError("model must be None, str or int")
        return mod_id

    def _parse_metric(self, metric, return_list=False):
        if metric is None:
            return [mtr.bias, mtr.rmse, mtr.urmse, mtr.mae, mtr.cc, mtr.si, mtr.r2]

        if isinstance(metric, str):
            valid_metrics = [
                x[0] for x in getmembers(mtr, isfunction) if x[0][0] != "_"
            ]

            if metric.lower() in valid_metrics:
                metric = getattr(mtr, metric.lower())
            else:
                raise ValueError(
                    f"Invalid metric: {metric}. Valid metrics are {valid_metrics}."
                )
        elif isinstance(metric, Iterable):
            metrics = [self._parse_metric(m) for m in metric]
            return metrics
        elif not callable(metric):
            raise ValueError(
                f"Invalid metric: {metric}. Must be either string or callable."
            )
        if return_list:
            if callable(metric) or isinstance(metric, str):
                metric = [metric]
        return metric

    def skill(
        self,
        by: Union[str, List[str]] = None,
        metrics: list = None,
        model: Union[str, int, List[str], List[int]] = None,
        observation: Union[str, int, List[str], List[int]] = None,
        variable: Union[str, int, List[str], List[int]] = None,
        start: Union[str, datetime] = None,
        end: Union[str, datetime] = None,
        area: List[float] = None,
        df: pd.DataFrame = None,
    ) -> AggregatedSkill:
        """Aggregated skill assessment of model(s)

        Parameters
        ----------
        by : (str, List[str]), optional
            group by column name or by temporal bin via the freq-argument
            (using pandas pd.Grouper(freq)),
            e.g.: 'freq:M' = monthly; 'freq:D' daily
            by default ["model","observation"]
        metrics : list, optional
            list of fmskill.metrics, by default [bias, rmse, urmse, mae, cc, si, r2]
        model : (str, int, List[str], List[int]), optional
            name or ids of models to be compared, by default all
        observation : (str, int, List[str], List[int])), optional
            name or ids of observations to be compared, by default all
        variable : (str, int, List[str], List[int])), optional
            name or ids of variables to be compared, by default all
        start : (str, datetime), optional
            start time of comparison, by default None
        end : (str, datetime), optional
            end time of comparison, by default None
        area : list(float), optional
            bbox coordinates [x0, y0, x1, y1],
            or polygon coordinates [x0, y0, x1, y1, ..., xn, yn],
            by default None
        df : pd.dataframe, optional
            user-provided data instead of the comparers own data, by default None

        Returns
        -------
        pd.DataFrame
            skill assessment as a dataframe

        See also
        --------
        sel_df
            a method for filtering/selecting data

        Examples
        --------
        >>> cc = mr.extract()
        >>> cc.skill().round(2)
                       n  bias  rmse  urmse   mae    cc    si    r2
        observation
        HKNA         385 -0.20  0.35   0.29  0.25  0.97  0.09  0.99
        EPL           66 -0.08  0.22   0.20  0.18  0.97  0.07  0.99
        c2           113 -0.00  0.35   0.35  0.29  0.97  0.12  0.99

        >>> cc.skill(observation='c2', start='2017-10-28').round(2)
                       n  bias  rmse  urmse   mae    cc    si    r2
        observation
        c2            41  0.33  0.41   0.25  0.36  0.96  0.06  0.99

        >>> cc.skill(by='freq:D').round(2)
                      n  bias  rmse  urmse   mae    cc    si    r2
        2017-10-27  239 -0.15  0.25   0.21  0.20  0.72  0.10  0.98
        2017-10-28  162 -0.07  0.19   0.18  0.16  0.96  0.06  1.00
        2017-10-29  163 -0.21  0.52   0.47  0.42  0.79  0.11  0.99

        >>> df = cc.sel_df(observation=['HKNA','EPL']).copy()
        >>> df['seastate'] = pd.cut(df.obs_val, bins=[0,2,6], labels=['small','large'])
        >>> cc.skill(by=['observation','seastate'], df=df).round(2)
                                n  bias  rmse  urmse   mae    cc    si    r2
        observation seastate
        EPL         small      16  0.02  0.22   0.22  0.17  0.38  0.13  0.98
                    large      50 -0.11  0.22   0.19  0.19  0.98  0.06  0.99
        HKNA        small      61  0.02  0.09   0.09  0.08  0.88  0.05  1.00
                    large     324 -0.23  0.38   0.30  0.28  0.96  0.09  0.99
        """

        metrics = self._parse_metric(metrics, return_list=True)

        df = self.sel_df(
            model=model,
            observation=observation,
            variable=variable,
            start=start,
            end=end,
            area=area,
            df=df,
        )

        n_models = len(df.model.unique())
        n_obs = len(df.observation.unique())
        n_var = len(df.variable.unique()) if (self.n_variables > 1) else 1
        by = self._parse_by(by, n_models, n_obs, n_var)

        res = self._groupby_df(df.drop(columns=["x", "y"]), by, metrics)
        res = self._add_as_field_if_not_in_index(df, skilldf=res)
        return AggregatedSkill(res)

    def _add_as_field_if_not_in_index(
        self, df, skilldf, fields=["model", "observation", "variable"]
    ):
        """Add a field to skilldf if unique in df"""
        for field in reversed(fields):
            if (field == "model") and (self.n_models <= 1):
                continue
            if (field == "variable") and (self.n_variables <= 1):
                continue
            if field not in skilldf.index.names:
                unames = df[field].unique()
                if len(unames) == 1:
                    skilldf.insert(loc=0, column=field, value=unames[0])
        return skilldf

    def _groupby_df(self, df, by, metrics, n_min: int = None):
        def calc_metrics(x):
            row = {}
            row["n"] = len(x)
            for metric in metrics:
                row[metric.__name__] = metric(x.obs_val.values, x.mod_val.values)
            return pd.Series(row)

        # .drop(columns=["x", "y"])

        res = df.groupby(by=by).apply(calc_metrics)

        if n_min:
            # nan for all cols but n
            cols = [col for col in res.columns if not col == "n"]
            res.loc[res.n < n_min, cols] = np.nan

        res["n"] = res["n"].fillna(0)
        res = res.astype({"n": int})

        return res

    def _parse_by(self, by, n_models, n_obs, n_var=1):
        if by is None:
            by = []
            if n_models > 1:
                by.append("model")
            if n_obs > 1:  # or ((n_models == 1) and (n_obs == 1)):
                by.append("observation")
            if n_var > 1:
                by.append("variable")
            if len(by) == 0:
                # default value
                by.append("observation")
            return by

        if isinstance(by, str):
            if by in {"mdl", "mod", "models"}:
                by = "model"
            if by in {"obs", "observations"}:
                by = "observation"
            if by in {"var", "variables", "item"}:
                by = "variable"
            if by[:5] == "freq:":
                freq = by.split(":")[1]
                by = pd.Grouper(freq=freq)
        elif isinstance(by, Iterable):
            by = [self._parse_by(b, n_models, n_obs, n_var) for b in by]
            return by
        else:
            raise ValueError("Invalid by argument. Must be string or list of strings.")
        return by

    def spatial_skill(
        self,
        bins=5,
        binsize: float = None,
        by: Union[str, List[str]] = None,
        metrics: list = None,
        n_min: int = None,
        model: Union[str, int, List[str], List[int]] = None,
        observation: Union[str, int, List[str], List[int]] = None,
        variable: Union[str, int, List[str], List[int]] = None,
        start: Union[str, datetime] = None,
        end: Union[str, datetime] = None,
        area: List[float] = None,
        df: pd.DataFrame = None,
    ):
        """Aggregated spatial skill assessment of model(s) on a regular spatial grid.

        Parameters
        ----------
        bins: int, list of scalars, or IntervalIndex, or tuple of, optional
            criteria to bin x and y by, argument bins to pd.cut(), default 5
            define different bins for x and y a tuple
            e.g.: bins = 5, bins = (5,[2,3,5])
        binsize : float, optional
            bin size for x and y dimension, overwrites bins
            creates bins with reference to round(mean(x)), round(mean(y))
        by : (str, List[str]), optional
            group by column name or by temporal bin via the freq-argument
            (using pandas pd.Grouper(freq)),
            e.g.: 'freq:M' = monthly; 'freq:D' daily
            by default ["model","observation"]
        metrics : list, optional
            list of fmskill.metrics, by default [bias, rmse, urmse, mae, cc, si, r2]
        n_min : int, optional
            minimum number of observations in a grid cell;
            cells with fewer observations get a score of `np.nan`
        model : (str, int, List[str], List[int]), optional
            name or ids of models to be compared, by default all
        observation : (str, int, List[str], List[int])), optional
            name or ids of observations to be compared, by default all
        variable : (str, int, List[str], List[int])), optional
            name or ids of variables to be compared, by default all
        start : (str, datetime), optional
            start time of comparison, by default None
        end : (str, datetime), optional
            end time of comparison, by default None
        area : list(float), optional
            bbox coordinates [x0, y0, x1, y1],
            or polygon coordinates [x0, y0, x1, y1, ..., xn, yn],
            by default None
        df : pd.dataframe, optional
            user-provided data instead of the comparers own data, by default None

        Returns
        -------
        xr.Dataset
            skill assessment as a dataset

        See also
        --------
        skill
            a method for aggregated skill assessment

        Examples
        --------
        >>> cc = mr.extract()  # with satellite track measurements
        >>> cc.spatial_skill(metrics='bias')
        <xarray.Dataset>
        Dimensions:      (x: 5, y: 5)
        Coordinates:
            observation   'alti'
        * x            (x) float64 -0.436 1.543 3.517 5.492 7.466
        * y            (y) float64 50.6 51.66 52.7 53.75 54.8
        Data variables:
            n            (x, y) int32 3 0 0 14 37 17 50 36 72 ... 0 0 15 20 0 0 0 28 76
            bias         (x, y) float64 -0.02626 nan nan ... nan 0.06785 -0.1143

        >>> ds = cc.spatial_skill(binsize=0.5)
        >>> ds.coords
        Coordinates:
            observation   'alti'
        * x            (x) float64 -1.5 -0.5 0.5 1.5 2.5 3.5 4.5 5.5 6.5 7.5
        * y            (y) float64 51.5 52.5 53.5 54.5 55.5 56.5
        """

        metrics = self._parse_metric(metrics, return_list=True)

        df = self.sel_df(
            model=model,
            observation=observation,
            variable=variable,
            start=start,
            end=end,
            area=area,
            df=df,
        )

        df = self._add_spatial_grid_to_df(df=df, bins=bins, binsize=binsize)

        n_models = len(df.model.unique())
        n_obs = len(df.observation.unique())
        by = self._parse_by(by, n_models, n_obs)
        if isinstance(by, str) or (not isinstance(by, Iterable)):
            by = [by]
        if not "x" in by:
            by.insert(0, "x")
        if not "y" in by:
            by.insert(0, "y")

        res = self._groupby_df(
            df.drop(columns=["x", "y"]).rename(columns=dict(xBin="x", yBin="y")),
            by,
            metrics,
            n_min,
        )

        ss = SpatialSkill(res.to_xarray().squeeze())
        return ss

    def _add_spatial_grid_to_df(self, df, bins, binsize):
        if binsize is None:
            # bins from bins
            if isinstance(bins, tuple):
                bins_x = bins[0]
                bins_y = bins[1]
            else:
                bins_x = bins
                bins_y = bins
        else:
            # bins from binsize
            x_ptp = df.x.values.ptp()
            y_ptp = df.y.values.ptp()
            nx = int(np.ceil(x_ptp / binsize))
            ny = int(np.ceil(y_ptp / binsize))
            x_mean = np.round(df.x.mean())
            y_mean = np.round(df.y.mean())
            bins_x = np.arange(
                x_mean - nx / 2 * binsize, x_mean + (nx / 2 + 1) * binsize, binsize
            )
            bins_y = np.arange(
                y_mean - ny / 2 * binsize, y_mean + (ny / 2 + 1) * binsize, binsize
            )
        # cut and get bin centre
        df["xBin"] = pd.cut(df.x, bins=bins_x)
        df["xBin"] = df["xBin"].apply(lambda x: x.mid)
        df["yBin"] = pd.cut(df.y, bins=bins_y)
        df["yBin"] = df["yBin"].apply(lambda x: x.mid)

        return df

    def sel_df(
        self,
        model: Union[str, int, List[str], List[int]] = None,
        observation: Union[str, int, List[str], List[int]] = None,
        variable: Union[str, int, List[str], List[int]] = None,
        start: Union[str, datetime] = None,
        end: Union[str, datetime] = None,
        area: List[float] = None,
        df: pd.DataFrame = None,
    ) -> pd.DataFrame:
        """Select/filter data from all the compared data.
        Used by compare.scatter and compare.skill to select data.

        Parameters
        ----------
        model : (str, int, List[str], List[int]), optional
            name or ids of models to be compared, by default all
        observation : (str, int, List[str], List[int])), optional
            name or ids of observations to be compared, by default all
        variable : (str, int, List[str], List[int])), optional
            name or ids of variables to be compared, by default all
        start : (str, datetime), optional
            start time of comparison, by default None
        end : (str, datetime), optional
            end time of comparison, by default None
        area : list(float), optional
            bbox coordinates [x0, y0, x1, y1],
            or polygon coordinates [x0, y0, x1, y1, ..., xn, yn],
            by default None
        df : pd.dataframe, optional
            user-provided data instead of the comparers own data, by default None

        Returns
        -------
        pd.DataFrame
            selected data in a dataframe with columns (mod_name,obs_name,x,y,mod_val,obs_val)

        See also
        --------
        skill
            a method for aggregated skill assessment
        scatter
            a method for plotting compared data

        Examples
        --------
        >>> cc = mr.extract()
        >>> dfsub = cc.sel_df(observation=['EPL','HKNA'])
        >>> dfsub = cc.sel_df(model=0)
        >>> dfsub = cc.sel_df(start='2017-10-1', end='2017-11-1')
        >>> dfsub = cc.sel_df(area=[0.5,52.5,5,54])

        >>> cc.sel_df(observation='c2', start='2017-10-28').head(3)
                           model observation      x       y   mod_val  obs_val
        2017-10-28 01:00:00 SW_1         EPL  3.276  51.999  1.644092     1.82
        2017-10-28 02:00:00 SW_1         EPL  3.276  51.999  1.755809     1.86
        2017-10-28 03:00:00 SW_1         EPL  3.276  51.999  1.867526     2.11
        """
        if df is None:
            df = self.all_df
        if model is not None:
            models = [model] if np.isscalar(model) else model
            models = [self._get_mod_name(m) for m in models]
            df = df[df.model.isin(models)]
        if observation is not None:
            observation = [observation] if np.isscalar(observation) else observation
            observation = [self._get_obs_name(o) for o in observation]
            df = df[df.observation.isin(observation)]
        if (variable is not None) and (self.n_variables > 1):
            variable = [variable] if np.isscalar(variable) else variable
            variable = [self._get_var_name(v) for v in variable]
            df = df[df.variable.isin(variable)]
        if (start is not None) or (end is not None):
            df = df.loc[start:end]
        if area is not None:
            if self._area_is_bbox(area):
                x0, y0, x1, y1 = area
                df = df[(df.x > x0) & (df.x < x1) & (df.y > y0) & (df.y < y1)]
            elif self._area_is_polygon(area):
                polygon = np.array(area)
                xy = np.column_stack((df.x.values, df.y.values))
                mask = self._inside_polygon(polygon, xy)
                df = df[mask]
            else:
                raise ValueError("area supports bbox [x0,y0,x1,y1] and closed polygon")
        return df

    def _area_is_bbox(self, area):
        is_bbox = False
        if area is not None:
            if not np.isscalar(area):
                area = np.array(area)
                if (area.ndim == 1) & (len(area) == 4):
                    if np.all(np.isreal(area)):
                        is_bbox = True
        return is_bbox

    def _area_is_polygon(self, area) -> bool:
        if area is None:
            return False
        if np.isscalar(area):
            return False
        if not np.all(np.isreal(area)):
            return False
        polygon = np.array(area)
        if polygon.ndim > 2:
            return False

        if polygon.ndim == 1:
            if len(polygon) <= 5:
                return False
            if len(polygon) % 2 != 0:
                return False

        if polygon.ndim == 2:
            if polygon.shape[0] < 3:
                return False
            if polygon.shape[1] != 2:
                return False

        return True

    def _inside_polygon(self, polygon, xy):
        import matplotlib.path as mp

        if polygon.ndim == 1:
            polygon = np.column_stack((polygon[0::2], polygon[1::2]))
        return mp.Path(polygon).contains_points(xy)

    def scatter(
        self,
        *,
        binsize: float = None,
        nbins: int = 20,
        show_points: bool = None,
        show_hist: bool = True,
        backend: str = "matplotlib",
        figsize: List[float] = (8, 8),
        xlim: List[float] = None,
        ylim: List[float] = None,
        reg_method: str = "ols",
        title: str = None,
        xlabel: str = None,
        ylabel: str = None,
        model: Union[str, int] = None,
        observation: Union[str, int, List[str], List[int]] = None,
        variable: Union[str, int, List[str], List[int]] = None,
        start: Union[str, datetime] = None,
        end: Union[str, datetime] = None,
        area: List[float] = None,
        df: pd.DataFrame = None,
        **kwargs,
    ):
        """Scatter plot showing compared data: observation vs modelled
        Optionally, with density histogram.

        Parameters
        ----------
        binsize : float, optional
            the size of each bin in the 2d histogram, by default None
        nbins : int, optional
            number of bins (if binsize is not given), by default 20
        show_points : bool, optional
            Should the scatter points be displayed?
            None means: only show points if fewer than threshold, by default None
        show_hist : bool, optional
            show the data density as a a 2d histogram, by default True
        backend : str, optional
            use "plotly" (interactive) or "matplotlib" backend, by default "matplotlib"
        figsize : tuple, optional
            width and height of the figure, by default (8, 8)
        xlim : tuple, optional
            plot range for the observation (xmin, xmax), by default None
        ylim : tuple, optional
            plot range for the model (ymin, ymax), by default None
        reg_method : str, optional
            method for determining the regression line
            "ols" : ordinary least squares regression
            "odr" : orthogonal distance regression,
            by default "ols"
        title : str, optional
            plot title, by default None
        xlabel : str, optional
            x-label text on plot, by default None
        ylabel : str, optional
            y-label text on plot, by default None
        model : (int, str), optional
            name or id of model to be compared, by default first
        observation : (int, str, List[str], List[int])), optional
            name or ids of observations to be compared, by default None
        variable : (str, int), optional
            name or id of variable to be compared, by default first
        start : (str, datetime), optional
            start time of comparison, by default None
        end : (str, datetime), optional
            end time of comparison, by default None
        area : list(float), optional
            bbox coordinates [x0, y0, x1, y1],
            or polygon coordinates[x0, y0, x1, y1, ..., xn, yn],
            by default None
        df : pd.dataframe, optional
            show user-provided data instead of the comparers own data, by default None
        kwargs

        Examples
        ------
        >>> comparer.scatter()
        >>> comparer.scatter(binsize=0.2, backend='plotly')
        >>> comparer.scatter(show_points=False, title='no points')
        >>> comparer.scatter(xlabel='all observations', ylabel='my model')
        >>> comparer.scatter(model='HKZN_v2', figsize=(10, 10))
        >>> comparer.scatter(observations=['c2','HKNA'])
        """
        # select model
        mod_id = self._get_mod_id(model)
        mod_name = self.mod_names[mod_id]

        # select variable
        var_id = self._get_var_id(variable)
        var_name = self._var_names[var_id]

        # filter data
        df = self.sel_df(
            df=df,
            model=mod_name,
            observation=observation,
            variable=var_name,
            start=start,
            end=end,
            area=area,
        )
        if len(df) == 0:
            raise Exception("No data found in selection")

        x = df.obs_val
        y = df.mod_val

        unit_text = self._obs_unit_text
        if isinstance(self, ComparerCollection):
            unit_text = self[df.observation[0]]._obs_unit_text

        if xlabel is None:
            xlabel = f"Observation, {unit_text}"

        if ylabel is None:
            ylabel = f"Model, {unit_text}"

        if title is None:
            title = f"{self.mod_names[mod_id]} vs {self.name}"

        if show_points is None:
            show_points = len(x) < 1e4

        scatter(
            x=x,
            y=y,
            binsize=binsize,
            nbins=nbins,
            show_points=show_points,
            show_hist=show_hist,
            backend=backend,
            figsize=figsize,
            xlim=xlim,
            ylim=ylim,
            reg_method=reg_method,
            title=title,
            xlabel=xlabel,
            ylabel=ylabel,
            **kwargs,
        )

    def taylor(
        self,
        model: Union[str, int, List[str], List[int]] = None,
        observation: Union[str, int, List[str], List[int]] = None,
        variable: Union[str, int, List[str], List[int]] = None,
        start: Union[str, datetime] = None,
        end: Union[str, datetime] = None,
        area: List[float] = None,
        df: pd.DataFrame = None,
        figsize: List[float] = (7, 7),
    ):
        """Taylor diagram showing model std and correlation to observation
        in a single-quadrant polar plot, with r=std and theta=arccos(cc).

        Parameters
        ----------
        model : (int, str), optional
            name or id of model to be compared, by default all
        observation : (int, str, List[str], List[int])), optional
            name or ids of observations to be compared, by default all
        variable : (str, int), optional
            name or id of variable to be compared, by default first
        start : (str, datetime), optional
            start time of comparison, by default None
        end : (str, datetime), optional
            end time of comparison, by default None
        area : list(float), optional
            bbox coordinates [x0, y0, x1, y1],
            or polygon coordinates[x0, y0, x1, y1, ..., xn, yn],
            by default None
        df : pd.dataframe, optional
            show user-provided data instead of the comparers own data, by default None
        figsize : tuple, optional
            width and height of the figure (should be square), by default (7, 7)

        Examples
        ------
        >>> comparer.taylor()
        >>> comparer.taylor(observation="c2")
        >>> comparer.taylor(start="2017-10-28", figsize=(5,5))

        References
        ----------
        Copin, Y. (2018). https://gist.github.com/ycopin/3342888, Yannick Copin <yannick.copin@laposte.net>
        """

        metrics = [mtr._std_obs, mtr._std_mod, mtr.cc]
        s = self.mean_skill(
            model=model,
            observation=observation,
            variable=variable,
            start=start,
            end=end,
            area=area,
            metrics=metrics,
        )

        df = s.df
        ref_std = df.iloc[0]["_std_obs"]

        if isinstance(df.index, pd.MultiIndex):
            df.index = df.index.map("_".join)

        df = df[["_std_mod", "cc"]].copy()
        df.columns = ["std", "cc"]
        # df["marker"] = "o"
        # df["marker_size"] = 6
        pts = [TaylorPoint(r.Index, r.std, r.cc, "o", 6) for r in df.itertuples()]

        taylor_diagram(obs_std=ref_std, points=pts, figsize=figsize)


class SingleObsComparer(BaseComparer):
    def __copy__(self):
        # cls = self.__class__
        # cp = cls.__new__(cls)
        # cp.__init__(self.observation, self.mod_df)
        # return cp
        return deepcopy(self)

    def copy(self):
        return self.__copy__()

    def _model2obs_interp(self, obs, mod_df):
        """interpolate model to measurement time"""
        df = self._interp_df(mod_df, obs.time)
        # mod_ds.interp_time(obs.time).to_dataframe()
        df[self.obs_name] = obs.values
        return df

    @staticmethod
    def _interp_df(df, new_time):
        assert df.index.is_unique
        assert new_time.is_unique
        new_df = (
            df.reindex(df.index.union(new_time))
            .interpolate(method="time")
            .reindex(new_time)
        )
        return new_df

    def skill(
        self,
        by: Union[str, List[str]] = None,
        metrics: list = None,
        model: Union[str, int, List[str], List[int]] = None,
        start: Union[str, datetime] = None,
        end: Union[str, datetime] = None,
        area: List[float] = None,
        df: pd.DataFrame = None,
    ) -> AggregatedSkill:
        """Skill assessment of model(s)

        Parameters
        ----------
        by : (str, List[str]), optional
            group by column name or by temporal bin via the freq-argument
            (using pandas pd.Grouper(freq)),
            e.g.: 'freq:M' = monthly; 'freq:D' daily
            by default ["model"]
        metrics : list, optional
            list of fmskill.metrics, by default [bias, rmse, urmse, mae, cc, si, r2]
        model : (str, int, List[str], List[int]), optional
            name or ids of models to be compared, by default all
        freq : string, optional
            do temporal binning using pandas pd.Grouper(freq),
            typical examples: 'M' = monthly; 'D' daily
            by default None
        start : (str, datetime), optional
            start time of comparison, by default None
        end : (str, datetime), optional
            end time of comparison, by default None
        area : list(float), optional
            bbox coordinates [x0, y0, x1, y1],
            or polygon coordinates [x0, y0, x1, y1, ..., xn, yn],
            by default None
        df : pd.dataframe, optional
            user-provided data instead of the comparers own data, by default None

        Returns
        -------
        AggregatedSkill
            skill assessment object

        See also
        --------
        sel_df
            a method for filtering/selecting data

        Examples
        --------
        >>> cc = mr.extract()
        >>> cc['c2'].skill().round(2)
                       n  bias  rmse  urmse   mae    cc    si    r2
        observation
        c2           113 -0.00  0.35   0.35  0.29  0.97  0.12  0.99

        >>> cc['c2'].skill(by='freq:D').round(2)
                     n  bias  rmse  urmse   mae    cc    si    r2
        2017-10-27  72 -0.19  0.31   0.25  0.26  0.48  0.12  0.98
        2017-10-28   0   NaN   NaN    NaN   NaN   NaN   NaN   NaN
        2017-10-29  41  0.33  0.41   0.25  0.36  0.96  0.06  0.99

        >>> df = cc['c2'].sel_df().copy()
        >>> df['Hm0 group'] = pd.cut(df.obs_val, bins=[0,2,6])
        >>> cc['c2'].skill(by='Hm0 group', df=df).round(2)
                    n  bias  rmse  urmse   mae    cc    si    r2
        Hm0 group
        (0, 2]     33 -0.09  0.23   0.22  0.21  0.46  0.12  0.98
        (2, 6]     80  0.03  0.39   0.39  0.33  0.97  0.12  0.99
        """
        # only for improved documentation
        return super().skill(
            model=model,
            by=by,
            start=start,
            end=end,
            area=area,
            df=df,
            metrics=metrics,
        )

    def score(
        self,
        metric=mtr.rmse,
        model: Union[str, int, List[str], List[int]] = None,
        start: Union[str, datetime] = None,
        end: Union[str, datetime] = None,
        area: List[float] = None,
        df: pd.DataFrame = None,
    ) -> float:
        """Model skill score

        Parameters
        ----------
        metric : list, optional
            a single metric from fmskill.metrics, by default rmse
        model : (str, int, List[str], List[int]), optional
            name or ids of models to be compared, by default all
        start : (str, datetime), optional
            start time of comparison, by default None
        end : (str, datetime), optional
            end time of comparison, by default None
        area : list(float), optional
            bbox coordinates [x0, y0, x1, y1],
            or polygon coordinates [x0, y0, x1, y1, ..., xn, yn],
            by default None
        df : pd.dataframe, optional
            user-provided data instead of the comparers own data, by default None

        Returns
        -------
        float
            skill score as a single number (for each model)

        See also
        --------
        skill
            a method for skill assessment returning a pd.DataFrame

        Examples
        --------
        >>> cc = mr.extract()
        >>> cc['c2'].score()
        0.3517964910888918

        >>> import fmskill.metrics as mtr
        >>> cc['c2'].score(metric=mtr.mape)
        11.567399646108198
        """
        metric = self._parse_metric(metric)
        if not (callable(metric) or isinstance(metric, str)):
            raise ValueError("metric must be a string or a function")

        df = self.skill(
            metrics=[metric],
            model=model,
            start=start,
            end=end,
            area=area,
            df=df,
        ).df
        values = df[metric.__name__].values
        if len(values) == 1:
            values = values[0]
        return values

    def sel_df(
        self,
        model: Union[str, int, List[str], List[int]] = None,
        observation: Union[str, int, List[str], List[int]] = None,
        variable: Union[str, int, List[str], List[int]] = None,
        start: Union[str, datetime] = None,
        end: Union[str, datetime] = None,
        area: List[float] = None,
        df: pd.DataFrame = None,
    ) -> pd.DataFrame:
        """Select/filter data from all the compared data.
        Used by compare.scatter and compare.skill to select data.

        Parameters
        ----------
        model : (str, int, List[str], List[int]), optional
            name or ids of models to be compared, by default all
        start : (str, datetime), optional
            start time of comparison, by default None
        end : (str, datetime), optional
            end time of comparison, by default None
        area : list(float), optional
            bbox coordinates [x0, y0, x1, y1],
            or polygon coordinates [x0, y0, x1, y1, ..., xn, yn],
            by default None
        df : pd.dataframe, optional
            user-provided data instead of the comparers own data, by default None

        Returns
        -------
        pd.DataFrame
            selected data in a dataframe with columns (model,observation,x,y,mod_val,obs_val)

        See also
        --------
        skill
            a method for aggregated skill assessment
        scatter
            a method for plotting compared data

        Examples
        --------
        >>> cc = mr.extract()
        >>> dfsub = cc['c2'].sel_df(model=0)
        >>> dfsub = cc['c2'].sel_df(start='2017-10-1', end='2017-11-1')
        >>> dfsub = cc['c2'].sel_df(area=[0.5,52.5,5,54])
        """
        # only for improved documentation
        return super().sel_df(
            model=model,
            observation=observation,
            variable=variable,
            start=start,
            end=end,
            area=area,
            df=df,
        )

    def taylor(
        self,
        model: Union[str, int, List[str], List[int]] = None,
        start: Union[str, datetime] = None,
        end: Union[str, datetime] = None,
        area: List[float] = None,
        df: pd.DataFrame = None,
        figsize: List[float] = (7, 7),
    ):
        """Taylor diagram showing model std and correlation to observation
        in a single-quadrant polar plot, with r=std and theta=arccos(cc).

        Parameters
        ----------
        model : (int, str), optional
            name or id of model to be compared, by default all
        start : (str, datetime), optional
            start time of comparison, by default None
        end : (str, datetime), optional
            end time of comparison, by default None
        area : list(float), optional
            bbox coordinates [x0, y0, x1, y1],
            or polygon coordinates[x0, y0, x1, y1, ..., xn, yn],
            by default None
        df : pd.dataframe, optional
            show user-provided data instead of the comparers own data, by default None
        figsize : tuple, optional
            width and height of the figure (should be square), by default (7, 7)

        Examples
        ------
        >>> comparer.taylor()
        >>> comparer.taylor(start="2017-10-28", figsize=(5,5))

        References
        ----------
        Copin, Y. (2018). https://gist.github.com/ycopin/3342888, Yannick Copin <yannick.copin@laposte.net>
        """

        metrics = [mtr._std_obs, mtr._std_mod, mtr.cc]
        s = self.skill(
            model=model,
            start=start,
            end=end,
            area=area,
            metrics=metrics,
        )

        df = s.df
        ref_std = df.iloc[0]["_std_obs"]

        df = df[["_std_mod", "cc"]].copy()
        df.columns = ["std", "cc"]
        # df["marker"] = "o"
        # df["marker_size"] = 6
        pts = [TaylorPoint(r.Index, r.std, r.cc, "o", 6) for r in df.itertuples()]

        taylor_diagram(
            obs_std=ref_std, points=pts, figsize=figsize, obs_text=f"Obs: {self.name}"
        )

    def remove_bias(self, correct="Model"):
        bias = self.residual.mean(axis=0)
        if correct == "Model":
            for j in range(self.n_models):
                mod_name = self.mod_names[j]
                mod_df = self.mod_data[mod_name]
                mod_df[mod_name] = mod_df.values - bias[j]
            self.df[self.mod_names] = self.mod - bias
        elif correct == "Observation":
            # what if multiple models?
            self.df[self.obs_name] = self.obs + bias
        else:
            raise ValueError(
                f"Unknown correct={correct}. Only know 'Model' and 'Observation'"
            )
        return bias

    def residual_hist(self, bins=100):
        plt.hist(self.residual, bins=bins, color=self._resi_color)
        plt.title(f"Residuals, {self.name}")
        plt.xlabel(f"Residuals of {self._obs_unit_text}")

    def hist(self, model=None, bins=100):
        """Plot histogram of model data and observations.
        Wraps pandas.DataFrame hist() method.

        Parameters
        ----------
        model : (str, int), optional
            name or id of model to be plotted, by default None
        bins : int, optional
            number of bins, by default 100
        """
        mod_id = self._get_mod_id(model)
        mod_name = self.mod_names[mod_id]

        ax = self.df[mod_name].hist(
            bins=bins, color=self._mod_colors[mod_id], alpha=0.5
        )
        self.df[self.obs_name].hist(
            bins=bins, color=self.observation.color, alpha=0.5, ax=ax
        )
        ax.legend([mod_name, self.obs_name])
        plt.title(f"{mod_name} vs {self.name}")
        plt.xlabel(f"{self._obs_unit_text}")


class PointComparer(SingleObsComparer):
    """
    Comparer for observations from fixed locations

    Examples
    --------
    >>> mr = ModelResult("Oresund2D.dfsu")
    >>> o1 = PointObservation("klagshamn.dfs0", item=0, x=366844, y=6154291, name="Klagshamn")
    >>> mr.add_observation(o1, item=0)
    >>> comparer = mr.extract()
    >>> comparer['Klagshamn']
    """

    def __init__(self, observation, modeldata):
        super().__init__(observation, modeldata)
        assert isinstance(observation, PointObservation)
        mod_start = self._mod_start - timedelta(seconds=1)  # avoid rounding err
        mod_end = self._mod_end + timedelta(seconds=1)
        self.observation.df = self.observation.df[mod_start:mod_end]

        if not isinstance(modeldata, list):
            modeldata = [modeldata]
        for j, data in enumerate(modeldata):
            df = self._model2obs_interp(self.observation, data).iloc[:, ::-1]
            if j == 0:
                self.df = df
            else:
                self.df[self.mod_names[j]] = df[self.mod_names[j]]

        self.df.index.name = "datetime"
        self.df.dropna(inplace=True)

    def plot_timeseries(
        self, title=None, ylim=None, figsize=None, backend="matplotlib", **kwargs
    ):

        if title is None:
            title = self.name

        if backend == "matplotlib":
            _, ax = plt.subplots(figsize=figsize)
            for j in range(self.n_models):
                key = self.mod_names[j]
                self.mod_data[key].plot(ax=ax, color=self._mod_colors[j])

            ax.scatter(
                self.df.index,
                self.df[[self.obs_name]],
                marker=".",
                color=self.observation.color,
            )
            ax.set_ylabel(self._obs_unit_text)
            ax.legend([*self.mod_names, self.obs_name])
            ax.set_ylim(ylim)
            plt.title(title)
            return ax

        elif backend == "plotly":  # pragma: no cover
            import plotly.graph_objects as go

            mod_scatter_list = []
            for j in range(self.n_models):
                key = self.mod_names[j]
                mod_df = self.mod_data[key]
                mod_scatter_list.append(
                    go.Scatter(
                        x=mod_df.index,
                        y=mod_df.iloc[:, 0],
                        name=key,
                        line=dict(color=self._mod_colors[j]),
                    )
                )

            fig = go.Figure(
                [
                    *mod_scatter_list,
                    go.Scatter(
                        x=self.df.index,
                        y=self.df[self.obs_name],
                        name=self.obs_name,
                        mode="markers",
                        marker=dict(color=self.observation.color),
                    ),
                ]
            )

            fig.update_layout(title=title, yaxis_title=self._obs_unit_text, **kwargs)
            fig.update_yaxes(range=ylim)

            fig.show()
        else:
            raise ValueError(f"Plotting backend: {backend} not supported")


class TrackComparer(SingleObsComparer):
    """
    Comparer for observations from changing locations i.e. `TrackObservation`

    Examples
    --------
    >>> mr = ModelResult("HKZN_local_2017.dfsu")
    >>> c2 = TrackObservation("Alti_c2_Dutch.dfs0", item=3, name="c2")
    >>> mr.add_observation(c2, item=0)
    >>> comparer = mr.extract()
    >>> comparer['c2']
    """

    @property
    def x(self):
        return self.df.iloc[:, 0]

    @property
    def y(self):
        return self.df.iloc[:, 1]

    def __init__(self, observation, modeldata):
        super().__init__(observation, modeldata)
        assert isinstance(observation, TrackObservation)
        mod_start = self._mod_start - timedelta(seconds=1)  # avoid rounding err
        mod_end = self._mod_end + timedelta(seconds=1)
        self.observation.df = self.observation.df[mod_start:mod_end]

        if not isinstance(modeldata, list):
            modeldata = [modeldata]
        for j, data in enumerate(modeldata):
            df = self._model2obs_interp(self.observation, data)
            # rename first columns to x, y
            df.columns = ["x", "y", *list(df.columns)[2:]]
            if (len(df) > 0) and (len(df) == len(self.observation.df)):
                ok = self._obs_mod_xy_distance_acceptable(df, self.observation.df)
                # set model to NaN if too far away from obs location
                df.loc[~ok, self.mod_names[j]] = np.nan
                if sum(ok) == 0:
                    warnings.warn(
                        "no (spatial) overlap between model and observation points"
                    )
            if j == 0:
                # change order of obs and model
                cols = ["x", "y", self.obs_name, self.mod_names[j]]
                self.df = df[cols]
            else:
                self.df[self.mod_names[j]] = df[self.mod_names[j]]

        self.df.index.name = "datetime"
        self.df = self.df.dropna()

    def _obs_mod_xy_distance_acceptable(self, df_mod, df_obs):
        mod_xy = df_mod.loc[:, ["x", "y"]].values
        obs_xy = df_obs.iloc[:, :2].values
        d_xy = np.sqrt(np.sum((obs_xy - mod_xy) ** 2, axis=1))
        tol_xy = self._minimal_accepted_distance(obs_xy)
        return d_xy < tol_xy

    @staticmethod
    def _minimal_accepted_distance(obs_xy):
        # all consequtive distances
        vec = np.sqrt(np.sum(np.diff(obs_xy, axis=0), axis=1) ** 2)
        # fraction of small quantile
        return 0.5 * np.quantile(vec, 0.1)


class ComparerCollection(Mapping, Sequence, BaseComparer):
    """
    Collection of comparers, constructed by calling the `ModelResult.extract` method.

    Examples
    --------
    >>> mr = ModelResult("Oresund2D.dfsu")
    >>> o1 = PointObservation("klagshamn.dfs0", item=0, x=366844, y=6154291, name="Klagshamn")
    >>> o2 = PointObservation("drogden.dfs0", item=0, x=355568.0, y=6156863.0)
    >>> mr.add_observation(o1, item=0)
    >>> mr.add_observation(o2, item=0)
    >>> comparer = mr.extract()

    """

    _all_df = None
    _start = datetime(2900, 1, 1)
    _end = datetime(1, 1, 1)
    _n_points = 0

    @property
    def name(self) -> str:
        return "Observations"

    @property
    def n_points(self) -> int:
        return self._n_points

    @property
    def start(self) -> datetime:
        return self._start

    @property
    def end(self) -> datetime:
        return self._end

    @property
    def var_names(self):
        """List of variable names"""
        return self._var_names

    @var_names.setter
    def var_names(self, value):
        if np.isscalar(value):
            value = [value]
        if len(value) != self.n_variables:
            raise ValueError(f"Length of var_names must be {self.n_variables}")
        for var_id, new_var in enumerate(value):
            for c in self.comparers.values():
                if c._var_names[0] == self.var_names[var_id]:
                    c.observation.variable_name = new_var
                    c._var_names = [new_var]
        if self.n_variables > 1:
            if self._all_df is not None:
                self._all_df["variable"]
                for old_var, new_var in zip(self.var_names, value):
                    self._all_df.loc[
                        self._all_df.variable == old_var, "variable"
                    ] = new_var
        self._var_names = value

    @property
    def obs_names(self):
        """List of observation names"""
        return self._obs_names

    @property
    def n_observations(self) -> int:
        """Number of observations"""
        return self.n_comparers

    @property
    def n_comparers(self) -> int:
        """Number of comparers"""
        return len(self.comparers)

    def _construct_all_df(self):
        # TODO: var_name
        res = self._all_df_template()
        cols = res.keys()
        for cmp in self.comparers.values():
            for j in range(cmp.n_models):
                mod_name = cmp.mod_names[j]
                df = cmp.df[[mod_name]].copy()
                df.columns = ["mod_val"]
                df["model"] = mod_name
                df["observation"] = cmp.observation.name
                if self.n_variables > 1:
                    df["variable"] = cmp.observation.variable_name
                df["x"] = cmp.x
                df["y"] = cmp.y
                df["obs_val"] = cmp.obs
                res = res.append(df[cols])

        self._all_df = res.sort_index()
        self._all_df.index.name = "datetime"

    def __init__(self):
        self.comparers = {}
        self._mod_names = []
        self._obs_names = []
        self._var_names = []
        self._itemInfos = []

    def __repr__(self):
        out = []
        out.append(f"<{type(self).__name__}>")
        for key, value in self.comparers.items():
            out.append(f"{type(value).__name__}: {key}")
        return str.join("\n", out)

    def __getitem__(self, x):
        if isinstance(x, int):
            x = self._get_obs_name(x)

        return self.comparers[x]

    def __len__(self) -> int:
        return len(self.comparers)

    def __iter__(self):
        return iter(self.comparers.values())

    def __copy__(self):
        cls = self.__class__
        cp = cls.__new__(cls)
        cp.__init__()
        for c in self.comparers.values():
            cp.add_comparer(c)
        return cp

    def copy(self):
        return self.__copy__()

    def add_comparer(self, comparer: BaseComparer):
        """Add another Comparer to this collection.

        Parameters
        ----------
        comparer : (PointComparer, TrackComparer, ComparerCollection)
            Comparer to add to this collection
        """
        if isinstance(comparer, ComparerCollection):
            for c in comparer:
                self._add_comparer(c)
        else:
            self._add_comparer(comparer)

    def _add_comparer(self, comparer: SingleObsComparer):
        self.comparers[comparer.name] = comparer
        for mod_name in comparer.mod_names:
            if mod_name not in self._mod_names:
                self._mod_names.append(mod_name)
        self._obs_names.append(comparer.observation.name)
        if comparer.observation.variable_name not in self._var_names:
            self._var_names.append(comparer.observation.variable_name)

        # check if already in...
        self._itemInfos.append(comparer.observation.itemInfo)

        self._n_points = self._n_points + comparer.n_points
        if comparer.start < self.start:
            self._start = comparer.start
        if comparer.end > self.end:
            self._end = comparer.end
        self._obs_unit_text = comparer.observation._unit_text()

        self._all_df = None

    def mean_skill(
        self,
        weights: Union[str, List[float]] = None,
        metrics: list = None,
        model: Union[str, int, List[str], List[int]] = None,
        observation: Union[str, int, List[str], List[int]] = None,
        variable: Union[str, int, List[str], List[int]] = None,
        start: Union[str, datetime] = None,
        end: Union[str, datetime] = None,
        area: List[float] = None,
        df: pd.DataFrame = None,
    ) -> AggregatedSkill:
        """Weighted mean skill of model(s) over all observations (of same variable)

        Parameters
        ----------
        weights : (str, List(float)), optional
            None: use assigned weights from observations
            "equal": giving all observations equal weight,
            "points": giving all points equal weight,
            list of weights e.g. [0.3, 0.3, 0.4] per observation,
            by default None
        metrics : list, optional
            list of fmskill.metrics, by default [bias, rmse, urmse, mae, cc, si, r2]
        model : (str, int, List[str], List[int]), optional
            name or ids of models to be compared, by default all
        observation : (str, int, List[str], List[int])), optional
            name or ids of observations to be compared, by default all
        variable : (str, int, List[str], List[int])), optional
            name or ids of variables to be compared, by default all
        start : (str, datetime), optional
            start time of comparison, by default None
        end : (str, datetime), optional
            end time of comparison, by default None
        area : list(float), optional
            bbox coordinates [x0, y0, x1, y1],
            or polygon coordinates [x0, y0, x1, y1, ..., xn, yn],
            by default None
        df : pd.dataframe, optional
            user-provided data instead of the comparers own data, by default None

        Returns
        -------
        AggregatedSkill
            mean skill assessment as a skill object

        See also
        --------
        skill
            a method for skill assessment observation by observation

        Examples
        --------
        >>> cc = mr.extract()
        >>> cc.mean_skill().round(2)
                      n  bias  rmse  urmse   mae    cc    si    r2
        HKZN_local  564 -0.09  0.31   0.28  0.24  0.97  0.09  0.99
        """
        # TODO: how to handle by=freq:D?

        # filter data
        df = self.sel_df(
            df=df,
            model=model,
            observation=observation,
            variable=variable,
            start=start,
            end=end,
            area=area,
        )
        mod_names = df.model.unique()
        obs_names = df.observation.unique()
        var_names = self.var_names
        if self.n_variables > 1:
            var_names = df.variable.unique()
        n_models = len(mod_names)

        # skill assessment
        metrics = self._parse_metric(metrics, return_list=True)
        skilldf = self.skill(df=df, metrics=metrics).df

        # weights
        weights = self._parse_weights(weights, obs_names)
        skilldf["weights"] = (
            skilldf.n if weights is None else np.repeat(weights, n_models)
        )
        weighted_mean = lambda x: np.average(x, weights=skilldf.loc[x.index, "weights"])

        # group by
        by = self._mean_skill_by(skilldf, mod_names, var_names)
        agg = {"n": np.sum}
        for metric in metrics:
            agg[metric.__name__] = weighted_mean
        res = skilldf.groupby(by).agg(agg)

        # output
        res = self._add_as_field_if_not_in_index(df, res, fields=["model", "variable"])
        return AggregatedSkill(res.astype({"n": int}))

    def _mean_skill_by(self, skilldf, mod_names, var_names):
        by = []
        if len(mod_names) > 1:
            by.append("model")
        if len(var_names) > 1:
            by.append("variable")
        if len(by) == 0:
            if (self.n_variables > 1) and ("variable" in skilldf):
                by.append("variable")
            elif "model" in skilldf:
                by.append("model")
            else:
                by = [mod_names[0]] * len(skilldf)
        return by

    def _parse_weights(self, weights, observations):

        if observations is None:
            observations = self._obs_names
        else:
            observations = [observations] if np.isscalar(observations) else observations
            observations = [self._get_obs_name(o) for o in observations]
        n_obs = len(observations)

        if weights is None:
            # get weights from observation objects
            # default is equal weight to all
            weights = [self.comparers[o].observation.weight for o in observations]
        else:
            if isinstance(weights, int):
                weights = np.ones(n_obs)  # equal weight to all
            elif isinstance(weights, str):
                if weights.lower() == "equal":
                    weights = np.ones(n_obs)  # equal weight to all
                elif "point" in weights.lower():
                    weights = None  # no weight => use n_points
                else:
                    raise ValueError(
                        "unknown weights argument (None, 'equal', 'points', or list of floats)"
                    )
            elif not np.isscalar(weights):
                if n_obs == 1:
                    if len(weights) > 1:
                        warnings.warn(
                            "Cannot apply multiple weights to one observation"
                        )
                    weights = [1.0]
                if not len(weights) == n_obs:
                    raise ValueError(
                        f"weights must have same length as observations: {observations}"
                    )
        return weights

    def score(
        self,
        weights: Union[str, List[float]] = None,
        metric=mtr.rmse,
        model: Union[str, int, List[str], List[int]] = None,
        observation: Union[str, int, List[str], List[int]] = None,
        variable: Union[str, int, List[str], List[int]] = None,
        start: Union[str, datetime] = None,
        end: Union[str, datetime] = None,
        area: List[float] = None,
        df: pd.DataFrame = None,
    ) -> float:
        """Weighted mean score of model(s) over all observations
        NOTE: will take simple mean over different variables

        Parameters
        ----------
        weights : (str, List(float)), optional
            None: use assigned weights from observations
            "equal": giving all observations equal weight,
            "points": giving all points equal weight,
            list of weights e.g. [0.3, 0.3, 0.4] per observation,
            by default None
        metric : list, optional
            a single metric from fmskill.metrics, by default rmse
        model : (str, int, List[str], List[int]), optional
            name or ids of models to be compared, by default all
        observation : (str, int, List[str], List[int])), optional
            name or ids of observations to be compared, by default all
        variable : (str, int, List[str], List[int])), optional
            name or ids of variables to be compared, by default all
        start : (str, datetime), optional
            start time of comparison, by default None
        end : (str, datetime), optional
            end time of comparison, by default None
        area : list(float), optional
            bbox coordinates [x0, y0, x1, y1],
            or polygon coordinates [x0, y0, x1, y1, ..., xn, yn],
            by default None
        df : pd.dataframe, optional
            user-provided data instead of the comparers own data, by default None

        Returns
        -------
        float
            mean skill score as a single number (for each model)

        See also
        --------
        skill
            a method for skill assessment observation by observation
        mean_skill
            a method for weighted mean skill assessment

        Examples
        --------
        >>> cc = mr.extract()
        >>> cc.score()
        0.30681206
        >>> cc.score(weights=[0.1,0.1,0.8])
        0.3383011631797379

        >>> cc.score(weights='points', metric="mape")
        8.414442957854142
        """
        metric = self._parse_metric(metric)
        if not (callable(metric) or isinstance(metric, str)):
            raise ValueError("metric must be a string or a function")

        if model is None:
            models = self._mod_names
        else:
            models = [model] if np.isscalar(model) else model
            models = [self._get_mod_name(m) for m in models]
        n_models = len(models)

        df = self.mean_skill(
            weights=weights,
            metrics=[metric],
            model=models,
            observation=observation,
            variable=variable,
            start=start,
            end=end,
            area=area,
            df=df,
        ).df

        if n_models == 1:
            score = df[metric.__name__].values.mean()
        else:
            score = {}
            for model in models:
                mtr_val = df.loc[model][metric.__name__]
                if not np.isscalar(mtr_val):
                    # e.g. mean over different variables!
                    mtr_val = mtr_val.values.mean()
                score[model] = mtr_val

        return score<|MERGE_RESOLUTION|>--- conflicted
+++ resolved
@@ -22,35 +22,10 @@
 
 from mikeio import Dataset
 import fmskill.metrics as mtr
-<<<<<<< HEAD
 from .observation import PointObservation, TrackObservation
 from .plot import scatter, taylor_diagram, TaylorPoint
 from .skill import AggregatedSkill
 from .spatial import SpatialSkill
-=======
-from fmskill.observation import Observation, PointObservation, TrackObservation
-from fmskill.plot import scatter, taylor_diagram, TaylorPoint
-from fmskill.skill import AggregatedSkill
-from fmskill.spatial import SpatialSkill
-
-
-def compare(mod, obs):
-    if not isinstance(obs, Observation):
-        obs = PointObservation(obs)
-    if isinstance(mod, str):
-        dfs = Dfs0(mod)
-        if len(dfs.items) > 1:
-            raise ValueError("Model ambiguous - please provide single item")
-        mod = dfs.read().to_dataframe()
-        mod.index = pd.DatetimeIndex(mod.index.round(freq="ms"), freq="infer")
-    elif isinstance(mod, pd.DataFrame):
-        if len(mod.columns) > 1:
-            raise ValueError("Model ambiguous - please provide single item")
-    elif isinstance(mod, pd.Series):
-        mod = mod.to_frame()
-    c = PointComparer(obs, mod)
-    return c
->>>>>>> 16a823fd
 
 
 class BaseComparer:
