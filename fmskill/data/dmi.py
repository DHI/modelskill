from typing import Dict
import numpy as np
import requests
import pandas as pd
from datetime import datetime


class DMIOceanObsRepository:
    """Get Ocean observations from DMI

    Notes
    =====
    Get a API key here: https://confluence.govcloud.dk/pages/viewpage.action?pageId=26476690

    Examples
    ========
    >>> dmi = DMIOceanObsRepository(apikey="e11...")
    >>> dmi.stations[dmi.stations.name.str.startswith('Køg')]
       station_id      lon      lat          name
    43      30478  12.1965  55.4555   Køge Havn I
    54      30479  12.1965  55.4555  Køge Havn II
    >>> df = dmi.get_observations(station_id="30478", start_time=datetime(2018, 3, 4))
    """

    def __init__(self, apikey: str) -> None:

        self.__api__key = apikey
        self._stations = None

    def get_observations(
        self,
        *,
        station_id: str,
        parameter_id="sealev_dvr",
        start_time: datetime = None,
        end_time: datetime = None,
        limit=1000,
        records_per_request=1000,
    ) -> pd.DataFrame:
        """
        Get ocean observations from DMI

        For historical data, always specify both a start_time and an end_time.

        Parameters
        ==========
        station_id: str
            Id of station, e.g. "30336" # Kbh. havn
        parameter_id: str, optional
            Select one of "sea_reg", "sealev_dvr", "sealev_ln", "tw", default  is "sealev_dvr"
<<<<<<< HEAD
        start_time: datetime, optional
            Start time of  interval.
        end_time: datetime, optional
            End time of  interval.
        limit: int, optional
            Max number of observations to return default 1000
        records_per_request: int, optional
            Tunable parameter for optimal performance, default value is 1000
=======
        start_time: (str, datetime), optional
            Start time of interval.
        end_time: (str, datetime), optional
            End time of interval.
        limit: int
            Max number of observations to return, default 1000, max value: 300000
>>>>>>> 539440b0

        Returns
        =======
        pd.DataFrame

        Examples
        ========
        >>> from fmskill.data.dmi import DMIOceanObsRepository
        >>> dmi = DMIOceanObsRepository(apikey="e11...")
        >>> df = dmi.get_observations(station_id="30336", start_time="2018-03-04", end_time="2018-03-06")
        >>> df.head()
                            sealev_dvr
        time
        2018-03-04 00:00:00       -0.22
        2018-03-04 00:10:00       -0.23
        2018-03-04 00:20:00       -0.26
        2018-03-04 00:30:00       -0.27
        2018-03-04 00:40:00       -0.28

        >>> df = dmi.get_observations(station_id="30336", parameter_id = "tw", start_time="2018-07-01", end_time="2018-07-06")
        >>> df.head()
                            tw
        time
        2018-07-01 00:00:00  18.2
        2018-07-01 00:10:00  18.2
        2018-07-01 00:20:00  18.2
        2018-07-01 00:30:00  18.2
        2018-07-01 00:40:00  18.2
        """

        available_parameters = {"sea_reg", "sealev_dvr", "sealev_ln", "tw"}
        if parameter_id not in available_parameters:
            raise ValueError(
                f"Selected parameter: {parameter_id} not available. Choose one of {available_parameters}"
            )

        params = {
            "api-key": self.__api__key,
            "stationId": station_id,
            "parameterId": parameter_id,
            "limit": records_per_request,
        }

        if start_time and isinstance(start_time, str):
            start_time = pd.to_datetime(start_time)
        if end_time and isinstance(end_time, str):
            end_time = pd.to_datetime(end_time)

        if start_time or end_time:

            if start_time and end_time is None:
                params["datetime"] = f"{start_time.isoformat()}Z/.."
            elif end_time and start_time is None:
                params["datetime"] = f"../{end_time.isoformat()}Z"
            else:
                params[
                    "datetime"
                ] = f"{start_time.isoformat()}Z/{end_time.isoformat()}Z"

        resp = requests.get(
            "https://dmigw.govcloud.dk/v2/oceanObs/collections/observation/items",
            params=params,
        )
        if not resp.ok:
            raise Exception(
                f"Failed to retrieve data for station: {station_id} from DMI API. Response: {resp.text}"
            )

        data = resp.json()

        ts = self._data_to_ts(data, parameter_id)

        next_link = data["links"][1]["href"]

        while len(ts) < limit:
            resp = requests.get(next_link)
            data = resp.json()
            if data["numberReturned"] == 0:
                break
            else:
                ts = ts + self._data_to_ts(data, parameter_id)

        df = pd.DataFrame(ts)

        if parameter_id in {"sea_reg", "sealev_dvr", "sealev_ln"}:
            df[parameter_id] = df[parameter_id] / 100.0  # cm -> m

        df.index = pd.to_datetime(df["time"])
        df = df.drop(columns=["time"])
        df = df.sort_index()

        return df

    def _data_to_ts(self, data, parameter_id):
        ts = [
            {
                "time": p["properties"]["observed"].replace("Z", ""),
                parameter_id: p["properties"]["value"],
            }
            for p in data["features"]
        ]
        return ts

    def get_stations_raw(self) -> Dict:
        resp = requests.get(
            "https://dmigw.govcloud.dk/v2/oceanObs/collections/station/items",
            params={"api-key": self.__api__key},
        )
        if not resp.ok:
            raise Exception(
                f"Failed to retrieve station info from DMI API. Response: {resp.text}"
            )

        data = resp.json()

        return data

    @property
    def stations(self) -> pd.DataFrame:
        """Get DMI stations as a dataframe.

        Returns
        -------
        pd.DataFrame
            all stations in API

        Examples
        --------
        >>> dmi.stations.head(5)
          station_id      lon      lat              name      start end
        0    9007102   8.5739  55.2764          Mandø II 2000-11-02 NaT
        1      31572  11.3474  54.6551   Rødbyhavns Havn 1990-09-21 NaT
        2    9005110   8.1259  56.3716  Thorsminde Fjord 1990-12-03 NaT
        3      29392  11.1390  55.3355       Korsør Havn 1991-09-02 NaT
        4    9005201   8.1290  56.0005  Hvide Sande Havn 1990-10-05 NaT        
        """
        if self._stations is None:
            self._stations = self.get_stations_raw()

        res = []
        for s in self._stations["features"]:
            pos = s["geometry"]["coordinates"]
            end_time = s["properties"]["validTo"]
            end_time = None if end_time is None else end_time[:-1]
            row = dict(
                station_id=s["properties"]["stationId"],
                lon=pos[0],
                lat=pos[1],
                name=s["properties"]["name"],
                start=pd.to_datetime(s["properties"]["validFrom"][:-1]),
                end=pd.to_datetime(end_time),
            )
            res.append(row)
        df = pd.DataFrame(res)

        return df

    def get_stations_in_interval(self, start_time=None, end_time=None) -> pd.DataFrame:
        """Get DMI stations with data in time interval.

        Parameters
        ==========
        start_time: (str, datetime), optional
            Start time of interval. Keep only stations with end after this time.
        end_time: (str, datetime), optional
            End time of interval. Keep only stations with start before this time.

        Returns
        -------
        pd.DataFrame
            all stations with data in time interval

        Examples
        --------
        >>> df = dmi.get_stations_in_interval(end_time="1990-1-1")
        >>> df.head(5)
        station_id      lon      lat              name      start end
        0    9007102   8.5739  55.2764          Mandø II 2000-11-02 NaT
        1      31572  11.3474  54.6551   Rødbyhavns Havn 1990-09-21 NaT
        2    9005110   8.1259  56.3716  Thorsminde Fjord 1990-12-03 NaT
        3      29392  11.1390  55.3355       Korsør Havn 1991-09-02 NaT
        4    9005201   8.1290  56.0005  Hvide Sande Havn 1990-10-05 NaT
        """
        df = self.stations
        if start_time:
            start_time = pd.to_datetime(start_time)
            df = df[np.logical_or(pd.isnull(df.end), df.end > start_time)]

        if end_time:
            end_time = pd.to_datetime(end_time)
            df = df[df.start > end_time]
        return df<|MERGE_RESOLUTION|>--- conflicted
+++ resolved
@@ -48,7 +48,6 @@
             Id of station, e.g. "30336" # Kbh. havn
         parameter_id: str, optional
             Select one of "sea_reg", "sealev_dvr", "sealev_ln", "tw", default  is "sealev_dvr"
-<<<<<<< HEAD
         start_time: datetime, optional
             Start time of  interval.
         end_time: datetime, optional
@@ -57,14 +56,6 @@
             Max number of observations to return default 1000
         records_per_request: int, optional
             Tunable parameter for optimal performance, default value is 1000
-=======
-        start_time: (str, datetime), optional
-            Start time of interval.
-        end_time: (str, datetime), optional
-            End time of interval.
-        limit: int
-            Max number of observations to return, default 1000, max value: 300000
->>>>>>> 539440b0
 
         Returns
         =======
@@ -199,7 +190,7 @@
         1      31572  11.3474  54.6551   Rødbyhavns Havn 1990-09-21 NaT
         2    9005110   8.1259  56.3716  Thorsminde Fjord 1990-12-03 NaT
         3      29392  11.1390  55.3355       Korsør Havn 1991-09-02 NaT
-        4    9005201   8.1290  56.0005  Hvide Sande Havn 1990-10-05 NaT        
+        4    9005201   8.1290  56.0005  Hvide Sande Havn 1990-10-05 NaT
         """
         if self._stations is None:
             self._stations = self.get_stations_raw()
