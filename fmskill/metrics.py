"""The `metrics` module contains different skill metrics for evaluating the 
difference between a model and an observation. 

* bias
* root_mean_squared_error (rmse)    
* mean_absolute_error (mae)
* mean_absolute_percentage_error (mape)
* nash_sutcliffe_efficiency (nse)
* model_efficiency_factor (mef)
* scatter_index (si)
* r2
* lin_slope

The names in parentheses are shorthand aliases for the different metrics.

Examples
--------
>>> obs = np.array([0.3, 2.1, -1.0])
>>> mod = np.array([0.0, 2.3, 1.0])
>>> bias(obs, mod)
0.6333333333333332
>>> rmse(obs, mod)
1.173314393786536
>>> urmse(obs, mod)
0.9877021593352702
>>> mae(obs, mod)
0.8333333333333331
>>> mape(obs, mod)
103.17460317460316
>>> nse(obs, mod)
-0.5526315789473688
>>> mef(obs, mod)
0.9231099877688299
>>> si(obs, mod)
0.7294663886165093
>>> r2(obs, mod)
<<<<<<< HEAD
0.14786795048143053
>>> corrcoef(obs, mod)
0.637783218973691
>>> rho(obs, mod)
0.5
"""
import warnings
import numpy as np
import scipy.stats
=======
0.24909090909090914
>>> lin_slope(obs, mod)
0.4724896836313617
"""
import warnings
import numpy as np
from scipy.stats import linregress
from scipy import odr
>>>>>>> fb90c90b


def bias(obs, model) -> float:
    """Bias (mean error)

    .. math::
        bias=\\frac{1}{n}\\sum_{i=1}^n (model_i - obs_i)
    """

    assert obs.size == model.size
    return np.mean(model.ravel() - obs.ravel())


def mae(obs: np.ndarray, model: np.ndarray, weights: np.ndarray = None) -> float:
    """alias for mean_absolute_error"""
    assert obs.size == model.size
    return mean_absolute_error(obs, model, weights)


def mean_absolute_error(
    obs: np.ndarray, model: np.ndarray, weights: np.ndarray = None
) -> float:
    """Mean Absolute Error (MAE)

    .. math::
        MAE=\\frac{1}{n}\\sum_{i=1}^n|model_i - obs_i|
    """
    assert obs.size == model.size

    error = np.average(np.abs(model.ravel() - obs.ravel()), weights=weights)

    return error


def mape(obs: np.ndarray, model: np.ndarray) -> float:
    """alias for mean_absolute_percentage_error"""
    return mean_absolute_percentage_error(obs, model)


def mean_absolute_percentage_error(obs: np.ndarray, model: np.ndarray) -> float:
    """Mean Absolute Percentage Error (MAPE)

    .. math::
        MAPE=\\frac{1}{n}\\sum_{i=1}^n\\frac{|model_i - obs_i|}{obs_i}*100
    """

    assert obs.size == model.size

    if len(obs) == 0:
        return np.nan
    if np.any(obs == 0.0):
        warnings.warn("Observation is zero, consider to use another metric than MAPE")
        return np.nan  # TODO is it better to return a large value +inf than NaN?

    return np.mean(np.abs((obs.ravel() - model.ravel()) / obs.ravel())) * 100


def urmse(obs: np.ndarray, model: np.ndarray, weights: np.ndarray = None) -> float:
    """Unbiased Root Mean Squared Error (uRMSE)

    See Also
    --------
    root_mean_squared_error
    """
    return root_mean_squared_error(obs, model, weights, unbiased=True)


def rmse(
    obs: np.ndarray,
    model: np.ndarray,
    weights: np.ndarray = None,
    unbiased: bool = False,
) -> float:
    """alias for root_mean_squared_error"""
    return root_mean_squared_error(obs, model, weights, unbiased)


def root_mean_squared_error(
    obs: np.ndarray,
    model: np.ndarray,
    weights: np.ndarray = None,
    unbiased: bool = False,
) -> float:
    """Root Mean Squared Error (RMSE)

    .. math::
        res_i = model_i - obs_i

        RMSE=\\sqrt{\\frac{1}{n} \\sum_{i=1}^n res_i^2}

    Unbiased version:

    .. math::

        res_{u,i} = res_i - \\overline {res}

        RMSE_u=\\sqrt{\\frac{1}{n} \\sum_{i=1}^n res_{u,i}^2}

    """
    assert obs.size == model.size

    residual = obs.ravel() - model.ravel()
    if unbiased:
        residual = residual - residual.mean()
    error = np.sqrt(np.average(residual ** 2, weights=weights))

    return error


def nse(obs: np.ndarray, model: np.ndarray) -> float:
    """alias for nash_sutcliffe_efficiency"""
    return nash_sutcliffe_efficiency(obs, model)


def nash_sutcliffe_efficiency(obs: np.ndarray, model: np.ndarray) -> float:
    """Nash-Sutcliffe Efficiency (NSE)

    .. math::

        NSE = 1 - \\frac {\\frac{1}{n} \\sum _{i=1}^{n}\\left(model_{i} - obs_{i}\\right)^{2}}
                       {\\frac{1}{n} \\sum_{i=1}^{n}\\left(obs_{i} - {\\overline{obs}}\\right)^{2}}

    References
    ----------
    Nash, J. E.; Sutcliffe, J. V. (1970). "River flow forecasting through conceptual models part I — A discussion of principles". Journal of Hydrology. 10 (3): 282–290.
    """
    assert obs.size == model.size

    if len(obs) == 0:
        return np.nan
    error = 1 - (
        np.sum((obs.ravel() - model.ravel()) ** 2)
        / np.sum((model.ravel() - np.mean(model.ravel())) ** 2)
    )

    return error


def mef(obs: np.ndarray, model: np.ndarray) -> float:
    """alias for model_efficiency_factor"""
    return model_efficiency_factor(obs, model)


def model_efficiency_factor(obs: np.ndarray, model: np.ndarray) -> float:
    """Model Efficiency Factor (MEF)

    Scale independent RMSE, standardized by Stdev of observations

    .. math::

        MEF = \\frac{RMSE}{STDEV}=\\frac{\\sqrt{\\frac{1}{n} \\sum_{i=1}^n(model_i - obs_i)^2}}
                                        {\\sqrt{\\frac{1}{n} \\sum_{i=1}^n(obs_i - \\overline{obs})^2}}=\\sqrt{1-NSE}

    See Also
    --------
    nash_sutcliffe_efficiency
    root_mean_square_error

    """
    assert obs.size == model.size

    return rmse(obs, model) / obs.std()


def cc(obs: np.ndarray, model: np.ndarray, weights=None) -> float:
    """alias for corrcoef"""
    return corrcoef(obs, model)


def corrcoef(obs, model, weights=None) -> float:
    """Pearson’s Correlation coefficient (CC)

    .. math::
        CC = \\frac{\\sum_{i=1}^n (model_i - \\overline{model})(obs_i - \\overline{obs}) }
                   {\\sqrt{\\sum_{i=1}^n (model_i - \\overline{model})^2}
                    \\sqrt{\\sum_{i=1}^n (obs_i - \\overline{obs})^2} }

    See Also
    --------
    numpy.corrcoef
    """
    assert obs.size == model.size
    if len(obs) <= 1:
        return np.nan

    if weights is None:
        return np.corrcoef(obs.ravel(), model.ravel())[0, 1]
    else:
        C = np.cov(obs.ravel(), model.ravel(), fweights=weights)
        return C[0, 1] / np.sqrt(C[0, 0] * C[1, 1])


def rho(obs: np.ndarray, model: np.ndarray) -> float:
    """alias for Spearman rank correlation coefficient"""
    return spearmanr(obs, model)


def spearmanr(obs: np.ndarray, model: np.ndarray) -> float:
    """Spearman rank correlation coefficient


    The rank correlation coefficient is similar to the Pearson correlation coefficient but
    applied to ranked quantities and is useful to quantify a monotonous relationship
    .. math::

    \\rho = \\frac{\\sum_{i=1}^n (rmodel_i - \\overline{rmodel})(obs_i - \\overline{robs}) }
                   {\\sqrt{\\sum_{i=1}^n (rmodel_i - \\overline{rmodel})^2}
                    \\sqrt{\\sum_{i=1}^n (robs_i - \\overline{robs})^2} }

    Examples
    --------
    >>> obs = np.linspace(-20,20, 100)
    >>> mod = np.tanh(obs)
    >>> corrcoef(obs, mod)
    0.8865141786249244
    >>> rho(obs, mod)
    0.9999759973116955

    See Also
    --------
    corrcoef
    """
    return scipy.stats.spearmanr(obs, model)[0]


def si(obs: np.ndarray, model: np.ndarray) -> float:
    """alias for scatter_index"""
    return scatter_index(obs, model)


def scatter_index(obs: np.ndarray, model: np.ndarray) -> float:
    """Scatter index (SI)

    .. math::
        \\sqrt {\\frac{\\sum_{i=1}^n \\left( (model_i - \\overline {model}) - (obs_i - \\overline {obs}) \\right)^2}
        {\\sum_{i=1}^n obs_i^2}}

    """
    assert obs.size == model.size
    if len(obs) == 0:
        return np.nan

    return np.sqrt(
        np.sum(((model.ravel() - model.mean()) - (obs.ravel() - obs.mean())) ** 2)
        / np.sum(obs.ravel() ** 2)
    )


def r2(obs: np.ndarray, model: np.ndarray) -> float:
    """Coefficient of determination (R2)

    .. math::

        R^2 = 1 - \\frac{\\sum_{i=1}^n (model_i - obs_i)^2}
                    {\\sum_{i=1}^n (obs_i - \\overline {obs})^2}

    Examples
    --------
    >>> obs = np.array([1.0,1.1,1.2,1.3,1.4])
    >>> array([1.09, 1.16, 1.3 , 1.38, 1.49])
    >>> r2(obs,model)
    0.6379999999999998
    """
    assert obs.size == model.size
    if len(obs) == 0:
        return np.nan

    residual = model.ravel() - obs.ravel()
    SSr = np.sum(residual ** 2)
    SSt = np.sum((obs - obs.mean()) ** 2)

    return 1 - SSr / SSt


def lin_slope(obs: np.ndarray, model: np.ndarray, reg_method="ols") -> float:
    """Slope of the regression line.

    .. math::

        slope = \\frac{\\sum_{i=1}^n (model_i - \\overline {model})(obs_i - \\overline {obs})}
                      {\\sum_{i=1}^n (obs_i - \\overline {obs})^2}
    """
    assert obs.size == model.size
    if len(obs) == 0:
        return np.nan

    if reg_method == "ols":
        reg = linregress(obs, model)
        # intercept = reg.intercept
        slope = reg.slope
    elif reg_method == "odr":
        data = odr.Data(obs, model)
        odr_obj = odr.ODR(data, odr.unilinear)
        output = odr_obj.run()

        # intercept = output.beta[1]
        slope = output.beta[0]
    else:
        raise NotImplementedError(
            f"Regression method: {reg_method} not implemented, select 'ols' or 'odr'"
        )

    return slope<|MERGE_RESOLUTION|>--- conflicted
+++ resolved
@@ -34,17 +34,6 @@
 >>> si(obs, mod)
 0.7294663886165093
 >>> r2(obs, mod)
-<<<<<<< HEAD
-0.14786795048143053
->>> corrcoef(obs, mod)
-0.637783218973691
->>> rho(obs, mod)
-0.5
-"""
-import warnings
-import numpy as np
-import scipy.stats
-=======
 0.24909090909090914
 >>> lin_slope(obs, mod)
 0.4724896836313617
@@ -53,7 +42,6 @@
 import numpy as np
 from scipy.stats import linregress
 from scipy import odr
->>>>>>> fb90c90b
 
 
 def bias(obs, model) -> float:
@@ -220,7 +208,7 @@
 
 def cc(obs: np.ndarray, model: np.ndarray, weights=None) -> float:
     """alias for corrcoef"""
-    return corrcoef(obs, model)
+    return corrcoef(obs, model, weights)
 
 
 def corrcoef(obs, model, weights=None) -> float:
