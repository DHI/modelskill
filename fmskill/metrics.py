--- conflicted
+++ resolved
@@ -40,7 +40,6 @@
 
 
 def mean_absolute_percentage_error(obs: np.ndarray, model: np.ndarray) -> float:
-<<<<<<< HEAD
     """Mean Absolute Percentage Error (MAPE)
 
     .. math::
@@ -49,11 +48,8 @@
 
     assert obs.size == model.size
 
-=======
-    """Mean Absolute Percentage Error (MAPE)"""
-    if len(obs) == 0:
-        return np.nan
->>>>>>> 1f462b44
+    if len(obs) == 0:
+        return np.nan
     if np.any(obs == 0.0):
         warnings.warn("Observation is zero, consider to use another metric than MAPE")
         return np.nan  # TODO is it better to return a large value +inf than NaN?
@@ -113,7 +109,6 @@
     return error
 
 
-<<<<<<< HEAD
 def nse(obs: np.ndarray, model: np.ndarray) -> float:
     """alias for nash_sutcliffe_efficiency"""
     return nash_sutcliffe_efficiency(obs, model)
@@ -133,12 +128,8 @@
     """
     assert obs.size == model.size
 
-=======
-def nash_sutcliffe_efficiency(obs, model) -> float:
-    """Nash-Sutcliffe Efficiency (NSE)"""
-    if len(obs) == 0:
-        return np.nan
->>>>>>> 1f462b44
+    if len(obs) == 0:
+        return np.nan
     error = 1 - (
         np.sum((obs.ravel() - model.ravel()) ** 2)
         / np.sum((model.ravel() - np.mean(model.ravel())) ** 2)
@@ -174,7 +165,6 @@
 
 
 def corrcoef(obs, model, weights=None) -> float:
-<<<<<<< HEAD
     """Correlation coefficient (CC)
 
     .. math::
@@ -185,14 +175,10 @@
     numpy.corrcoef
     """
     assert obs.size == model.size
+    if len(obs) <= 1:
+        return np.nan
 
     if weights is None:
-=======
-    """Correlation coefficient (CC)"""
-    if len(obs) <= 1:
-        return np.nan
-    if weights is None:        
->>>>>>> 1f462b44
         return np.corrcoef(obs.ravel(), model.ravel())[0, 1]
     else:
         C = np.cov(obs.ravel(), model.ravel(), fweights=weights)
@@ -204,7 +190,6 @@
     return scatter_index(obs, model)
 
 
-<<<<<<< HEAD
 def scatter_index(obs: np.ndarray, model: np.ndarray) -> float:
     """Scatter index (SI)
 
@@ -214,36 +199,26 @@
 
     """
     assert obs.size == model.size
-
-=======
-def scatter_index(obs, model) -> float:
-    """Scatter index (SI)"""
-    if len(obs) == 0:
-        return np.nan
->>>>>>> 1f462b44
+    if len(obs) == 0:
+        return np.nan
+
     return np.sqrt(
         np.sum(((model.ravel() - model.mean()) - (obs.ravel() - obs.mean())) ** 2)
         / np.sum(obs.ravel() ** 2)
     )
 
 
-<<<<<<< HEAD
 def r2(obs: np.ndarray, model: np.ndarray) -> float:
     """Coefficient of determination (R2)
 
     .. math::
-=======
-def r2(obs, model) -> float:
-    """Coefficient of determination"""
-    if len(obs) == 0:
-        return np.nan
-    residual = model.ravel() - obs.ravel()
->>>>>>> 1f462b44
 
         R^2 = 1 - \\frac{\\sum_{i=1}^n (model_i - obs_i)^2}
                     {\\sum_{i=1}^n obs_i^2}
     """
     assert obs.size == model.size
+    if len(obs) == 0:
+        return np.nan
 
     residual = model.ravel() - obs.ravel()
     SSr = np.sum(residual ** 2)
